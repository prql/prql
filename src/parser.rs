use pest::error::Error;
use pest::iterators::Pairs;
use pest::Parser;
use pest_derive::Parser;
use serde::{Deserialize, Serialize};

#[derive(Parser)]
#[grammar = "prql.pest"]
pub struct PrqlParser;

// Idents are generally columns
pub type Ident = String;
pub type Items = Vec<Item>;
pub type Idents = Vec<Ident>;
pub type Pipeline = Vec<Transformation>;

#[derive(Debug, PartialEq, Clone, Serialize, Deserialize)]
pub enum Item {
    Transformation(Transformation),
    Ident(Ident),
    String(String),
    Raw(String),
    Assign(Assign),
    NamedArg(NamedArg),
    Query(Items),
    Pipeline(Pipeline),
    // Holds Item-s directly if a list entry is a single item, otherwise holds
    // Item::Items. This is less verbose than always having Item::Items.
    List(Items),
    // In some cases, as as lists, we need a container for multiple items to
    // discriminate them from, e.g. a series of Idents. `[a, b]` vs `[a b]`.
    Items(Items),
    Idents(Idents),
    Function(Function),
    // Anything not yet implemented.
    TODO(String),
}

#[derive(Debug, PartialEq, Clone, Serialize, Deserialize)]
pub struct Transformation {
    pub name: TransformationType,
    pub args: Items,
    pub named_args: Vec<NamedArg>,
}

<<<<<<< HEAD
#[derive(Debug, PartialEq, Clone, Serialize, Hash, Eq)]
pub enum TransformationType<'a> {
=======
#[derive(Debug, PartialEq, Clone, Serialize, Hash, Eq, Deserialize)]
pub enum TransformationType {
>>>>>>> e4d7bcd2
    From,
    Select,
    Filter,
    Derive,
    Aggregate,
    Sort,
    Take,
    Custom { name: String },
}

#[derive(Debug, PartialEq, Clone, Serialize, Deserialize)]
pub struct Function {
    pub name: Ident,
    pub args: Vec<Ident>,
    pub body: Items,
}

impl From<&str> for TransformationType {
    fn from(s: &str) -> Self {
        match s {
            "from" => TransformationType::From,
            "select" => TransformationType::Select,
            "filter" => TransformationType::Filter,
            "derive" => TransformationType::Derive,
            "aggregate" => TransformationType::Aggregate,
            "sort" => TransformationType::Sort,
            "take" => TransformationType::Take,
            _ => TransformationType::Custom { name: s.to_owned() },
        }
    }
}

#[derive(Debug, PartialEq, Clone, Serialize, Deserialize)]
pub struct NamedArg {
    pub lvalue: Ident,
    pub rvalue: Items,
}

#[derive(Debug, PartialEq, Clone, Serialize, Deserialize)]
pub struct Assign {
    pub lvalue: Ident,
    pub rvalue: Items,
}

impl Item {
    pub fn as_ident(&self) -> Ident {
        // TODO: Make this into a Result when we've got better error handling.
        // We could expand these with (but it will add lots of methods...)
        // https://crates.io/crates/enum-as-inner?
        if let Item::Ident(ident) = self {
            ident.to_owned()
        } else {
            panic!("Expected Item::Ident, got {:?}", self)
        }
    }
}

pub fn parse(pairs: Pairs<Rule>) -> Result<Items, Error<Rule>> {
    pairs
        .map(|pair| {
            Ok(match pair.as_rule() {
                Rule::list => Item::List(parse(pair.into_inner())?),
                Rule::items => Item::Items(parse(pair.into_inner())?),
                Rule::named_arg => {
                    let parsed = parse(pair.into_inner())?;
                    // Split the pair into its first value, which is always an Ident,
                    // and the rest of the values.
                    let (lvalue, rvalue) = parsed.split_first().unwrap();

                    Item::NamedArg(NamedArg {
                        lvalue: lvalue.as_ident(),
                        rvalue: rvalue.to_vec(),
                    })
                }
                Rule::assign => {
                    let parsed = parse(pair.into_inner())?;
                    let (lvalue, rvalue) = parsed.split_first().unwrap();

                    Item::Assign(Assign {
                        lvalue: lvalue.as_ident(),
                        rvalue: rvalue.to_vec(),
                    })
                }
                Rule::transformation => {
                    let parsed = parse(pair.into_inner())?;
                    let (name, all_args) = parsed.split_first().unwrap();

                    let mut args: Vec<Item> = vec![];
                    let mut named_args: Vec<NamedArg> = vec![];

                    for arg in all_args {
                        match arg {
                            // We seem to need the clones...
                            Item::NamedArg(named_arg) => named_args.push(named_arg.clone()),
                            _ => args.push(arg.clone()),
                        }
                    }
                    Item::Transformation(Transformation {
                        name: name.as_ident().as_str().into(),
                        args,
                        named_args,
                    })
                }
                Rule::function => {
                    let mut items = parse(pair.into_inner())?.into_iter();
                    let mut name_and_params = if let Item::Idents(idents) = items.next().unwrap() {
                        idents
                    } else {
                        unreachable!()
                    };

                    let name = name_and_params.remove(0);

                    let body = if let Item::Items(sub_items) = items.next().unwrap() {
                        sub_items
                    } else {
                        unreachable!()
                    };

                    Item::Function(Function {
                        name,
                        args: name_and_params,
                        body,
                    })
                }
                Rule::ident => Item::Ident(pair.as_str().to_string()),
                Rule::idents => Item::Idents(
                    parse(pair.into_inner())?
                        .into_iter()
                        .map(|x| x.as_ident())
                        .collect(),
                ),
                Rule::string => Item::String(pair.as_str().to_string()),
                Rule::query => Item::Query(parse(pair.into_inner())?),
                Rule::pipeline => Item::Pipeline({
                    parse(pair.into_inner())?
                        .into_iter()
                        .map(|x| match x {
                            Item::Transformation(transformation) => transformation,
                            _ => unreachable!("{:?}", x),
                        })
                        .collect()
                }),
                Rule::operator | Rule::number => Item::Raw(pair.as_str().to_owned()),
                // Rule::pipeline => Item::Pipeline(Box::new(parse(pair.into_inner())?)),
                _ => (Item::TODO(pair.as_str().to_owned())),
            })
        })
        .collect()
}

pub fn parse_to_pest_tree(source: &str, rule: Rule) -> Result<Pairs<Rule>, Error<Rule>> {
    let pairs = PrqlParser::parse(rule, source)?;
    Ok(pairs)
}

#[cfg(test)]
mod test {

    use super::*;
    use insta::{assert_debug_snapshot, assert_yaml_snapshot};

    #[test]
    fn test_parse_expr() {
        assert_yaml_snapshot!(
            parse(parse_to_pest_tree(r#"country = "USA""#, Rule::expr).unwrap()).unwrap()
        , @r###"
        ---
        - Ident: country
        - Raw: "="
        - String: "\"USA\""
        "###);
        assert_yaml_snapshot!(parse(
            parse_to_pest_tree("aggregate by:[title] [sum salary]", Rule::transformation).unwrap()
        )
        .unwrap(), @r###"
        ---
        - Transformation:
            name: Aggregate
            args:
              - List:
                  - Items:
                      - Ident: sum
                      - Ident: salary
            named_args:
              - lvalue: by
                rvalue:
                  - List:
                      - Ident: title
        "###);
        assert_yaml_snapshot!(parse(
            parse_to_pest_tree(
                r#"[                                         
  gross_salary: salary + payroll_tax,
  gross_cost:   gross_salary + benefits_cost
]"#,
                Rule::list,
            )
            .unwrap()
        )
        .unwrap(), @r###"
        ---
        - List:
            - Assign:
                lvalue: gross_salary
                rvalue:
                  - Ident: salary
                  - Raw: +
                  - Ident: payroll_tax
            - Assign:
                lvalue: gross_cost
                rvalue:
                  - Ident: gross_salary
                  - Raw: +
                  - Ident: benefits_cost
        "###);
    }

    #[test]
    fn test_parse_query() {
        assert_yaml_snapshot!(parse(
            parse_to_pest_tree(
                r#"
from employees
filter country = "USA"                           # Each line transforms the previous result.
derive [                                         # This adds columns / variables.
  gross_salary: salary + payroll_tax,
  gross_cost:   gross_salary + benefits_cost     # Variables can use other variables.
]           
filter gross_cost > 0
aggregate by:[title, country] [                  # `by` are the columns to group by.
    average salary,                              # These are aggregation calcs run on each group.
    sum     salary,
    average gross_salary,
    sum     gross_salary,
    average gross_cost,
    sum_gross_cost: sum gross_cost,
    count,
]
sort sum_gross_cost
filter count > 200
take 20
    "#,
                Rule::query,
            )
            .unwrap()
        )
        .unwrap());
    }

    #[test]
    fn test_parse_function() {
        assert_yaml_snapshot!(parse(
            parse_to_pest_tree("func identity x = x", Rule::function).unwrap()
        )
        .unwrap(), @r###"
        ---
        - Function:
            name: identity
            args:
              - x
            body:
              - Ident: x
        "###);

        assert_yaml_snapshot!(parse(
            parse_to_pest_tree("func plus_one x = x + 1", Rule::function).unwrap()
        )
        .unwrap(), @r###"
        ---
        - Function:
            name: plus_one
            args:
              - x
            body:
              - Ident: x
              - Raw: +
              - Raw: "1"
        "###);

        assert_yaml_snapshot!(parse(
            parse_to_pest_tree("func return_constant = 42", Rule::function).unwrap()
        )
        .unwrap(), @r###"
        ---
        - Function:
            name: return_constant
            args: []
            body:
              - Raw: "42"
        "###);

        /* TODO: Does not yet parse because `window` not yet implemented.
            assert_debug_snapshot!(parse(
                parse_to_pest_tree(
                    r#"
        func lag_day x = (
          window x
          by sec_id
          sort date
          lag 1
        )
                    "#,
                    Rule::function
                )
                .unwrap()
            ));
            */
    }

    #[test]
    fn test_parse_to_pest_tree() {
        assert_debug_snapshot!(parse_to_pest_tree(r#"country = "USA""#, Rule::expr), @r###"
        Ok(
            [
                Pair {
                    rule: ident,
                    span: Span {
                        str: "country",
                        start: 0,
                        end: 7,
                    },
                    inner: [],
                },
                Pair {
                    rule: operator,
                    span: Span {
                        str: "=",
                        start: 8,
                        end: 9,
                    },
                    inner: [],
                },
                Pair {
                    rule: string,
                    span: Span {
                        str: "\"USA\"",
                        start: 10,
                        end: 15,
                    },
                    inner: [],
                },
            ],
        )
        "###);
        assert_debug_snapshot!(parse_to_pest_tree(r#""USA""#, Rule::string));
        assert_debug_snapshot!(parse_to_pest_tree("select [a, b, c]", Rule::transformation));
        assert_debug_snapshot!(parse_to_pest_tree(
            "aggregate by:[title, country] [sum salary]",
            Rule::transformation
        ));
        assert_debug_snapshot!(parse_to_pest_tree(
            r#"    filter country = "USA""#,
            Rule::transformation
        ));
        assert_debug_snapshot!(parse_to_pest_tree(r#"[a, b, c,]"#, Rule::list));
        assert_debug_snapshot!(parse_to_pest_tree(
            r#"[                                         
  gross_salary: salary + payroll_tax,
  gross_cost:   gross_salary + benefits_cost
]"#,
            Rule::list
        ));
        // Currently not putting comments in our parse tree, so this is blank.
        assert_debug_snapshot!(parse_to_pest_tree(
            r#"# this is a comment
        select a"#,
            Rule::COMMENT
        ));
    }

    #[test]
    fn test_parse_to_pest_tree_query() {
        assert_debug_snapshot!(parse_to_pest_tree(
            r#"
    from employees
    select [a, b]
    "#,
            Rule::query
        ));
        assert_debug_snapshot!(parse_to_pest_tree(
            r#"
    from employees
    filter country = "USA"
    "#,
            Rule::query
        ));
        assert_debug_snapshot!(parse_to_pest_tree(
            r#"
from employees
filter country = "USA"                           # Each line transforms the previous result.
derive [                                         # This adds columns / variables.
  gross_salary: salary + payroll_tax,
  gross_cost:   gross_salary + benefits_cost     # Variables can use other variables.
]           
filter gross_cost > 0
aggregate by:[title, country] [                  # `by` are the columns to group by.
    average salary,                              # These are aggregation calcs run on each group.
    sum     salary,
    average gross_salary,
    sum     gross_salary,
    average gross_cost,
    sum_gross_cost: sum gross_cost,
    count,
]
sort sum_gross_cost
filter count > 200
take 20
    "#,
            Rule::query
        ));
    }
}<|MERGE_RESOLUTION|>--- conflicted
+++ resolved
@@ -43,13 +43,8 @@
     pub named_args: Vec<NamedArg>,
 }
 
-<<<<<<< HEAD
-#[derive(Debug, PartialEq, Clone, Serialize, Hash, Eq)]
-pub enum TransformationType<'a> {
-=======
 #[derive(Debug, PartialEq, Clone, Serialize, Hash, Eq, Deserialize)]
 pub enum TransformationType {
->>>>>>> e4d7bcd2
     From,
     Select,
     Filter,
