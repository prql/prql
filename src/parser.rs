use pest::error::Error;
use pest::iterators::Pairs;
use pest::Parser;
use pest_derive::Parser;
use serde::{Deserialize, Serialize};

#[derive(Parser)]
#[grammar = "prql.pest"]
pub struct PrqlParser;

// Idents are generally columns
pub type Ident = String;
pub type Items = Vec<Item>;
pub type Idents = Vec<Ident>;
pub type Pipeline = Vec<Transformation>;

#[derive(Debug, PartialEq, Clone, Serialize, Deserialize)]
pub enum Item {
    Transformation(Transformation),
    Ident(Ident),
    String(String),
    Raw(String),
    Assign(Assign),
    NamedArg(NamedArg),
    Query(Items),
    Pipeline(Pipeline),
    // Holds Item-s directly if a list entry is a single item, otherwise holds
    // Item::Items. This is less verbose than always having Item::Items.
    List(Items),
    // In some cases, as as lists, we need a container for multiple items to
    // discriminate them from, e.g. a series of Idents. `[a, b]` vs `[a b]`.
    Items(Items),
    Idents(Idents),
    Function(Function),
    // Anything not yet implemented.
    TODO(String),
}

#[derive(Debug, PartialEq, Clone, Serialize, Deserialize)]
pub struct Transformation {
    pub name: TransformationType,
    pub args: Items,
    pub named_args: Vec<NamedArg>,
}

#[derive(Debug, PartialEq, Clone, Serialize, Hash, Eq, Deserialize)]
pub enum TransformationType {
    From,
    Select,
    Filter,
    Derive,
    Aggregate,
    Sort,
    Take,
<<<<<<< HEAD
    Table,
=======
    InnerJoin,
    LeftJoin,
    RightJoin,
    CrossJoin,
>>>>>>> 64e09f62
    Custom { name: String },
}

#[derive(Debug, PartialEq, Clone, Serialize, Deserialize)]
pub struct Function {
    pub name: Ident,
    pub args: Vec<Ident>,
    pub body: Items,
}

impl From<&str> for TransformationType {
    fn from(s: &str) -> Self {
        match s {
            "from" => TransformationType::From,
            "select" => TransformationType::Select,
            "filter" => TransformationType::Filter,
            "derive" => TransformationType::Derive,
            "aggregate" => TransformationType::Aggregate,
            "sort" => TransformationType::Sort,
            "take" => TransformationType::Take,
<<<<<<< HEAD
            "table" => TransformationType::Table,
=======
            "join" | "inner_join" => TransformationType::InnerJoin,
            "left_join" => TransformationType::LeftJoin,
            "right_join" => TransformationType::RightJoin,
            "cross_join" => TransformationType::CrossJoin,
>>>>>>> 64e09f62
            _ => TransformationType::Custom { name: s.to_owned() },
        }
    }
}

#[derive(Debug, PartialEq, Clone, Serialize, Deserialize)]
pub struct NamedArg {
    pub lvalue: Ident,
    pub rvalue: Items,
}

#[derive(Debug, PartialEq, Clone, Serialize, Deserialize)]
pub struct Assign {
    pub lvalue: Ident,
    pub rvalue: Items,
}

impl Item {
    pub fn as_ident(&self) -> Ident {
        // TODO: Make this into a Result when we've got better error handling.
        // We could expand these with (but it will add lots of methods...)
        // https://crates.io/crates/enum-as-inner?
        if let Item::Ident(ident) = self {
            ident.to_owned()
        } else {
            panic!("Expected Item::Ident, got {:?}", self)
        }
    }
}

pub fn parse(pairs: Pairs<Rule>) -> Result<Items, Error<Rule>> {
    pairs
        .map(|pair| {
            Ok(match pair.as_rule() {
                Rule::list => Item::List(parse(pair.into_inner())?),
                Rule::items => Item::Items(parse(pair.into_inner())?),
                Rule::named_arg => {
                    let parsed = parse(pair.into_inner())?;
                    // Split the pair into its first value, which is always an Ident,
                    // and the rest of the values.
                    let (lvalue, rvalue) = parsed.split_first().unwrap();

                    Item::NamedArg(NamedArg {
                        lvalue: lvalue.as_ident(),
                        rvalue: rvalue.to_vec(),
                    })
                }
                Rule::assign => {
                    let parsed = parse(pair.into_inner())?;
                    let (lvalue, rvalue) = parsed.split_first().unwrap();

                    Item::Assign(Assign {
                        lvalue: lvalue.as_ident(),
                        rvalue: rvalue.to_vec(),
                    })
                }
                Rule::transformation => {
                    let parsed = parse(pair.into_inner())?;
                    let (name, all_args) = parsed.split_first().unwrap();

                    let mut args: Vec<Item> = vec![];
                    let mut named_args: Vec<NamedArg> = vec![];

                    for arg in all_args {
                        match arg {
                            // We seem to need the clones...
                            Item::NamedArg(named_arg) => named_args.push(named_arg.clone()),
                            _ => args.push(arg.clone()),
                        }
                    }
                    Item::Transformation(Transformation {
                        name: name.as_ident().as_str().into(),
                        args,
                        named_args,
                    })
                }
                Rule::function => {
                    let mut items = parse(pair.into_inner())?.into_iter();
                    let mut name_and_params = if let Item::Idents(idents) = items.next().unwrap() {
                        idents
                    } else {
                        unreachable!()
                    };

                    let name = name_and_params.remove(0);

                    let body = if let Item::Items(sub_items) = items.next().unwrap() {
                        sub_items
                    } else {
                        unreachable!()
                    };

                    Item::Function(Function {
                        name,
                        args: name_and_params,
                        body,
                    })
                }
                Rule::ident => Item::Ident(pair.as_str().to_string()),
                Rule::idents => Item::Idents(
                    parse(pair.into_inner())?
                        .into_iter()
                        .map(|x| x.as_ident())
                        .collect(),
                ),
                Rule::string => Item::String(pair.as_str().to_string()),
                Rule::query => Item::Query(parse(pair.into_inner())?),
                Rule::pipeline => Item::Pipeline({
                    parse(pair.into_inner())?
                        .into_iter()
                        .map(|x| match x {
                            Item::Transformation(transformation) => transformation,
                            _ => unreachable!("{:?}", x),
                        })
                        .collect()
                }),
                Rule::operator | Rule::number => Item::Raw(pair.as_str().to_owned()),
                // Rule::pipeline => Item::Pipeline(Box::new(parse(pair.into_inner())?)),
                _ => (Item::TODO(pair.as_str().to_owned())),
            })
        })
        .collect()
}

pub fn parse_to_pest_tree(source: &str, rule: Rule) -> Result<Pairs<Rule>, Error<Rule>> {
    let pairs = PrqlParser::parse(rule, source)?;
    Ok(pairs)
}

#[cfg(test)]
mod test {

    use super::*;
    use insta::{assert_debug_snapshot, assert_yaml_snapshot};

    #[test]
    fn test_parse_expr() {
        assert_yaml_snapshot!(
            parse(parse_to_pest_tree(r#"country = "USA""#, Rule::expr).unwrap()).unwrap()
        , @r###"
        ---
        - Ident: country
        - Raw: "="
        - String: "\"USA\""
        "###);
        assert_yaml_snapshot!(parse(
            parse_to_pest_tree("aggregate by:[title] [sum salary]", Rule::transformation).unwrap()
        )
        .unwrap(), @r###"
        ---
        - Transformation:
            name: Aggregate
            args:
              - List:
                  - Items:
                      - Ident: sum
                      - Ident: salary
            named_args:
              - lvalue: by
                rvalue:
                  - List:
                      - Ident: title
        "###);
        assert_yaml_snapshot!(parse(
            parse_to_pest_tree(
                r#"[
  gross_salary: salary + payroll_tax,
  gross_cost:   gross_salary + benefits_cost
]"#,
                Rule::list,
            )
            .unwrap()
        )
        .unwrap(), @r###"
        ---
        - List:
            - Assign:
                lvalue: gross_salary
                rvalue:
                  - Ident: salary
                  - Raw: +
                  - Ident: payroll_tax
            - Assign:
                lvalue: gross_cost
                rvalue:
                  - Ident: gross_salary
                  - Raw: +
                  - Ident: benefits_cost
        "###);
    }

    #[test]
    fn test_parse_pipeline() {
        assert_yaml_snapshot!(parse(
            parse_to_pest_tree(
                r#"
from employees
filter country = "USA"                           # Each line transforms the previous result.
derive [                                         # This adds columns / variables.
  gross_salary: salary + payroll_tax,
  gross_cost:   gross_salary + benefits_cost     # Variables can use other variables.
]
filter gross_cost > 0
aggregate by:[title, country] [                  # `by` are the columns to group by.
    average salary,                              # These are aggregation calcs run on each group.
    sum     salary,
    average gross_salary,
    sum     gross_salary,
    average gross_cost,
    sum_gross_cost: sum gross_cost,
    count,
]
sort sum_gross_cost
filter count > 200
take 20
    "#
                .trim(),
                Rule::pipeline,
            )
            .unwrap()
        )
        .unwrap());
    }

    #[test]
    fn test_parse_function() {
        assert_yaml_snapshot!(parse(
            parse_to_pest_tree("func identity x = x", Rule::function).unwrap()
        )
        .unwrap(), @r###"
        ---
        - Function:
            name: identity
            args:
              - x
            body:
              - Ident: x
        "###);

        assert_yaml_snapshot!(parse(
            parse_to_pest_tree("func plus_one x = x + 1", Rule::function).unwrap()
        )
        .unwrap(), @r###"
        ---
        - Function:
            name: plus_one
            args:
              - x
            body:
              - Ident: x
              - Raw: +
              - Raw: "1"
        "###);

        assert_yaml_snapshot!(parse(
            parse_to_pest_tree("func return_constant = 42", Rule::function).unwrap()
        )
        .unwrap(), @r###"
        ---
        - Function:
            name: return_constant
            args: []
            body:
              - Raw: "42"
        "###);

        /* TODO: Does not yet parse because `window` not yet implemented.
            assert_debug_snapshot!(parse(
                parse_to_pest_tree(
                    r#"
        func lag_day x = (
          window x
          by sec_id
          sort date
          lag 1
        )
                    "#,
                    Rule::function
                )
                .unwrap()
            ));
            */
    }

    #[test]
    fn test_parse_to_pest_tree() {
        assert_debug_snapshot!(parse_to_pest_tree(r#"country = "USA""#, Rule::expr), @r###"
        Ok(
            [
                Pair {
                    rule: ident,
                    span: Span {
                        str: "country",
                        start: 0,
                        end: 7,
                    },
                    inner: [],
                },
                Pair {
                    rule: operator,
                    span: Span {
                        str: "=",
                        start: 8,
                        end: 9,
                    },
                    inner: [],
                },
                Pair {
                    rule: string,
                    span: Span {
                        str: "\"USA\"",
                        start: 10,
                        end: 15,
                    },
                    inner: [],
                },
            ],
        )
        "###);
        assert_debug_snapshot!(parse_to_pest_tree(r#""USA""#, Rule::string));
        assert_debug_snapshot!(parse_to_pest_tree("select [a, b, c]", Rule::transformation));
        assert_debug_snapshot!(parse_to_pest_tree(
            "aggregate by:[title, country] [sum salary]",
            Rule::transformation
        ));
        assert_debug_snapshot!(parse_to_pest_tree(
            r#"    filter country = "USA""#,
            Rule::transformation
        ));
        assert_debug_snapshot!(parse_to_pest_tree(r#"[a, b, c,]"#, Rule::list));
        assert_debug_snapshot!(parse_to_pest_tree(
            r#"[
  gross_salary: salary + payroll_tax,
  gross_cost:   gross_salary + benefits_cost
]"#,
            Rule::list
        ));
        // Currently not putting comments in our parse tree, so this is blank.
        assert_debug_snapshot!(parse_to_pest_tree(
            r#"# this is a comment
        select a"#,
            Rule::COMMENT
        ));
        assert_debug_snapshot!(parse_to_pest_tree(
<<<<<<< HEAD
            r#"table newest_employees = (
    from employees
    sort tenure
    take 50
)"#,
=======
            r"join country [id=employee_id]",
            Rule::transformation
        ));
        assert_debug_snapshot!(parse_to_pest_tree(
            r"inner_join country [id=employee_id]",
            Rule::transformation
        ));
        assert_debug_snapshot!(parse_to_pest_tree(
            r"left_join country [id=employee_id]",
            Rule::transformation
        ));
        assert_debug_snapshot!(parse_to_pest_tree(
            r"right_join country [id=employee_id]",
            Rule::transformation
        ));
        assert_debug_snapshot!(parse_to_pest_tree(
            r"cross_join country [id=employee_id]",
>>>>>>> 64e09f62
            Rule::transformation
        ));
    }

    #[test]
    fn test_parse_to_pest_tree_pipeline() {
        assert_debug_snapshot!(parse_to_pest_tree(
            r#"
    from employees
    select [a, b]
    "#
            .trim(),
            Rule::pipeline
        ));
        assert_debug_snapshot!(parse_to_pest_tree(
            r#"
    from employees
    filter country = "USA"
    "#
            .trim(),
            Rule::pipeline
        ));
        assert_debug_snapshot!(parse_to_pest_tree(
            r#"
from employees
filter country = "USA"                           # Each line transforms the previous result.
derive [                                         # This adds columns / variables.
  gross_salary: salary + payroll_tax,
  gross_cost:   gross_salary + benefits_cost     # Variables can use other variables.
]
filter gross_cost > 0
aggregate by:[title, country] [                  # `by` are the columns to group by.
    average salary,                              # These are aggregation calcs run on each group.
    sum     salary,
    average gross_salary,
    sum     gross_salary,
    average gross_cost,
    sum_gross_cost: sum gross_cost,
    count,
]
sort sum_gross_cost
filter count > 200
take 20
    "#
            .trim(),
            Rule::pipeline
        ));
    }
}<|MERGE_RESOLUTION|>--- conflicted
+++ resolved
@@ -52,14 +52,11 @@
     Aggregate,
     Sort,
     Take,
-<<<<<<< HEAD
     Table,
-=======
     InnerJoin,
     LeftJoin,
     RightJoin,
     CrossJoin,
->>>>>>> 64e09f62
     Custom { name: String },
 }
 
@@ -80,14 +77,11 @@
             "aggregate" => TransformationType::Aggregate,
             "sort" => TransformationType::Sort,
             "take" => TransformationType::Take,
-<<<<<<< HEAD
             "table" => TransformationType::Table,
-=======
             "join" | "inner_join" => TransformationType::InnerJoin,
             "left_join" => TransformationType::LeftJoin,
             "right_join" => TransformationType::RightJoin,
             "cross_join" => TransformationType::CrossJoin,
->>>>>>> 64e09f62
             _ => TransformationType::Custom { name: s.to_owned() },
         }
     }
@@ -432,13 +426,11 @@
             Rule::COMMENT
         ));
         assert_debug_snapshot!(parse_to_pest_tree(
-<<<<<<< HEAD
             r#"table newest_employees = (
     from employees
     sort tenure
     take 50
 )"#,
-=======
             r"join country [id=employee_id]",
             Rule::transformation
         ));
@@ -456,7 +448,6 @@
         ));
         assert_debug_snapshot!(parse_to_pest_tree(
             r"cross_join country [id=employee_id]",
->>>>>>> 64e09f62
             Rule::transformation
         ));
     }
