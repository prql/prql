--- conflicted
+++ resolved
@@ -31,16 +31,6 @@
         # tests, though in the docs it says it uses the target as the key?
         key: ${{ inputs.target }}
     - uses: jetli/wasm-bindgen-action@v0.1.0
-<<<<<<< HEAD
-      if: ${{ inputs.target == 'wasm32-unknown-unknown' }}
-      # Ignoring until https://github.com/prql/prql/pull/741 is resolved
-    - name: 📎 Clippy
-      uses: actions-rs/cargo@v1
-      with:
-        command: clippy
-        # Note that `--all-targets` doesn't refer to targets like `wasm32-unknown-unknown`.
-        args: --all-targets --workspace ${{ inputs.target_option }} -- -D warnings
-=======
     # Ignoring until https://github.com/prql/prql/pull/741 is resolved
     # - name: 📎 Clippy
     #   uses: actions-rs/cargo@v1
@@ -48,7 +38,6 @@
     #     command: clippy
     #     # Note that `--all-targets` doesn't refer to targets like `wasm32-unknown-unknown`.
     #     args: --all-targets --workspace ${{ inputs.target_option }} -- -D warnings
->>>>>>> 6b374b17
     - name: ⌨️ Fmt
       uses: actions-rs/cargo@v1
       with:
