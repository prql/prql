--- conflicted
+++ resolved
@@ -1,10 +1,6 @@
 #![allow(clippy::unused_unit)]
-<<<<<<< HEAD
 // Seems to be a wasm_bindgen problem (but need to look into it)
 #![allow(clippy::drop_non_drop)]
-=======
-
->>>>>>> 6b374b17
 mod utils;
 
 use prql_compiler::format_error;
