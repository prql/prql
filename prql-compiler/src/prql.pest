--- conflicted
+++ resolved
@@ -71,19 +71,11 @@
 expr_add = !{ expr_mul ~ (operator_add ~ expr_mul)* }
 expr_mul = !{ term ~ (operator_mul ~ term)* }
 
-<<<<<<< HEAD
-term = _{ ( s_string | f_string | func_call | term_simple ) }
-term_simple = _{ ( s_string | f_string | ident | parenthesized_expr | list | range | literal | inline_pipeline ) }
+term = _{ ( s_string | f_string | ident | nested_expr | nested_pipeline | list | range | literal ) }
 literal = _{ interval | number | string_literal | date | datetime | time | timestamp }
-list = { "[" ~ NEWLINE* ~ named_expr ~ ("," ~ NEWLINE* ~ named_expr )* ~ ","? ~ NEWLINE* ~ "]" }
-parenthesized_expr = _{ "(" ~ expr ~ ")" }
-=======
-term = _{ ( s_string | f_string | ident | nested_expr | nested_pipeline | list | range | literal ) }
-literal = _{ interval | number | string_literal }
 list = { "[" ~ (NEWLINE* ~ named_expr_call ~ ("," ~ NEWLINE* ~ named_expr_call )* ~ ","?)? ~ NEWLINE* ~ "]" }
 nested_expr = _{ "(" ~ expr_call ~ ")" }
 nested_pipeline = { "(" ~ expr_call? ~ pipe ~ pipeline ~ NEWLINE* ~ ")" }
->>>>>>> 4f042e1b
 
 // We haven't implemented escapes — I think we can mostly pass those through to
 // SQL, but there may be things we're missing.
