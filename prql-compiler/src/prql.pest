// TODO:
// - Some rules are silent because we don't strictly need them, but that may be
//   too rushed — maybe we do actually want to know about e.g. comments in the
//   parse tree (and potentially put them into SQL comments)
// - Need to resolve how to handle "inline pipelines"; there is a rule here but
//   it's not used or tested. It's partly a language question — do those need to
//   start with `from`? How do these work in the midst of an `aggregate`
//   transform?

WHITESPACE = _{ " " | "\t" }
// Need to exclude # in strings (and maybe confirm whether this the syntax we want)
COMMENT = _{ "#" ~ (!NEWLINE ~ ANY) * }

query = { SOI ~ NEWLINE* ~ query_def ~ NEWLINE* ~ (( func_def | table | pipeline ) ~ ( NEWLINE+ | &EOI ))* ~ EOI }

query_def = { WHITESPACE* ~ ("prql" ~ named_expr* ~ NEWLINE)? }

func_def = { "func" ~ func_def_flags ~ ident ~ func_def_params ~ "=" ~ expr }

// TODO: consider some syntax for these func "type" args; currently they're only
// differentiated from params by their position
func_def_flags = @{ ("transform" | "aggregation" | "window" | "")? }
func_def_params = { ( named_term | ident )* }
table = { "table" ~ ident ~ "=" ~ nested_pipeline }

pipe = _{ NEWLINE | "|" }
pipeline = { WHITESPACE* ~ func_curry ~ (pipe ~ func_curry)* }

ident = @{ !operator ~ !(keyword ~ WHITESPACE) ~ (ASCII_ALPHA | "$") ~ (ASCII_ALPHANUMERIC | "." | "_" | "*" )* }
keyword = _{ "prql" | "table" | "func" }

// A central issue around the terms vs expr is that we want to be able to parse:
//   [foo bar + 1, 2]
// as:
// - foo bar + 1
//   - foo bar
//     - foo
//     - bar
//   - +
//   - 1
// - 2
// So this requires two non-silent rules:
// - A notion of list item that contains anything, including operators (but
//   not commas); e.g. `foo bar + 1`.
// - A notion of expr that aggregates things between operators, e.g. foo bar.
// So we call the list item `expr`, and the things between separators `terms`.
//
// We could have them be the same, but then we need logic in the parser to
// account for where the list item is in this parse tree
// - foo bar
//   - foo
//   - bar
// - +
// - 1
// - 2

// white space is required to prevent matching s"string"
func_call = ${ ident ~ WHITESPACE+ ~ named_expr+ }
func_curry = { ident ~ named_expr* }

// For assigns, table aliases and named arguments
named_expr_call = { (ident ~ ":")? ~ expr_call }
named_expr = { (ident ~ ":")? ~ expr }
named_term = { (ident ~ ":")? ~ term }

// Expression that can contain a function call
expr_call = _{ (func_call | expr) }

expr = !{ expr_compare ~ (operator_logical ~ expr_compare)* }
expr_compare = !{ expr_add ~ (operator_compare ~ expr_add)? }
expr_add = !{ expr_mul ~ (operator_add ~ expr_mul)* }
expr_mul = !{ term ~ (operator_mul ~ term)* }

term = _{ ( s_string | f_string | ident | nested_expr | nested_pipeline | list | range | literal ) }
literal = _{ interval | number | string_literal }
list = { "[" ~ (NEWLINE* ~ named_expr_call ~ ("," ~ NEWLINE* ~ named_expr_call )* ~ ","?)? ~ NEWLINE* ~ "]" }
nested_expr = _{ "(" ~ expr_call ~ ")" }
nested_pipeline = { "(" ~ expr_call? ~ pipe ~ pipeline ~ NEWLINE* ~ ")" }

// We haven't implemented escapes — I think we can mostly pass those through to
// SQL, but there may be things we're missing.
// https://pest.rs/book/examples/rust/literals.html

// We need to have a non-silent rule which contains the quotes
// — `string_literal` in this case — because of
// https://github.com/pest-parser/pest/issues/583. Then when converting to AST,
// we only keep the `string_inner` and discard the `string_literal` given it contains
// the quotes.
//
// TODO: I'm still a bit unclear how preceeding and trailing spaces are working
// -- it seems that inner spaces are included without an atomic operator (or
// with `ANY`), but prceeding & trailing spaces require both `ANY` _and_ an
// atomic operator. We have some rudimentary tests for these.

quote = _{ "\"" | "'" }
// PEEK refers to the opening quote; either `"` or `'`.
string_inner = { ( !( PEEK ) ~ ANY )+ }
string_literal = ${ PUSH(quote) ~ string_inner ~ POP }

number = ${ ( ASCII_DIGIT )+ ~ ("." ~ ( ASCII_DIGIT )+)? }

<<<<<<< HEAD
// this could be generalized to use term_simple
range = ${ number? ~ ".." ~ number? }

// These separate idents from each other — i.e. `foo bar and baz` will parse into
// [`foo bar`, `and`, `baz`], where `foo bar` is presumably a function call.
// TODO: review operators
operator = ${ "and" | "or" | "not" | "==" | "!=" | "=" | ">" | "<" | ">=" | "<=" | "+" | "-" | "*" | "/" | "%" }

// TODO: allow a raw s-string / f-string (but not an s-f string...)
s_string = ${ "s" ~ PUSH(quote) ~ ( interpolate_string | ( "{" ~ expr ~ "}" ))* ~ POP }
f_string = ${ "f" ~ PUSH(quote) ~ ( interpolate_string | ( "{" ~ expr ~ "}" ))* ~ POP }
interpolate_string = { ( !( "\\" | PEEK | "{" ) ~ ANY )+ }

// From https://pest.rs/book/grammars/syntax.html#the-stack-wip
r_string = {
    "r" ~ PUSH("#"*) ~ "\""    // push the number signs onto the stack
    ~ r_string_literal
    ~ "\"" ~ POP               // match a quotation mark and the number signs
}
r_string_literal = {
    (
        // unless the next character is a quotation mark followed by the correct
        // amount of number signs, consume one character
        !("\"" ~ PEEK)    
        ~ ANY             
    )*
}

// For assigns, table aliases and named arguments
named_expr = { (ident ~ ":")? ~ expr }
named_expr_simple = { (ident ~ ":")? ~ expr_simple }
named_term_simple = { (ident ~ ":")? ~ term_simple }
=======
range = ${ range_edge ~ ".." ~ range_edge }
// We need `literal` separate from `term_simple` for things like range edges,
// which would infinitely recurse otherwise, since it'll keep trying to parse
// the whole span, not just the part before `..`.
range_edge = ${ literal? }

operator = _{ operator_unary | operator_mul | operator_add | operator_compare | operator_logical }
operator_unary = ${ "-" }
operator_mul = ${ "*" | "/" | "%" }
operator_add = ${ "+" | "-" }
operator_compare = ${ "==" | "!=" | "=" | ">" | "<" | ">=" | "<=" }
operator_logical = ${ ("and" | "or" | "not") ~ &WHITESPACE }

s_string = ${ "s" ~ PUSH(quote) ~ ( interpolate_string | ( "{" ~ expr_call ~ "}" ))* ~ POP }
f_string = ${ "f" ~ PUSH(quote) ~ ( interpolate_string | ( "{" ~ expr_call ~ "}" ))* ~ POP }
interpolate_string = { ( !( PEEK | "{" ) ~ ANY )+ }
>>>>>>> fa75638f

interval_kind = { "microseconds" | "milliseconds" | "seconds" | "minutes" | "hours" | "days" | "weeks" | "months" | "years" }
interval = ${ number ~ interval_kind }<|MERGE_RESOLUTION|>--- conflicted
+++ resolved
@@ -99,19 +99,23 @@
 
 number = ${ ( ASCII_DIGIT )+ ~ ("." ~ ( ASCII_DIGIT )+)? }
 
-<<<<<<< HEAD
-// this could be generalized to use term_simple
-range = ${ number? ~ ".." ~ number? }
+range = ${ range_edge ~ ".." ~ range_edge }
+// We need `literal` separate from `term_simple` for things like range edges,
+// which would infinitely recurse otherwise, since it'll keep trying to parse
+// the whole span, not just the part before `..`.
+range_edge = ${ literal? }
 
-// These separate idents from each other — i.e. `foo bar and baz` will parse into
-// [`foo bar`, `and`, `baz`], where `foo bar` is presumably a function call.
-// TODO: review operators
-operator = ${ "and" | "or" | "not" | "==" | "!=" | "=" | ">" | "<" | ">=" | "<=" | "+" | "-" | "*" | "/" | "%" }
+operator = _{ operator_unary | operator_mul | operator_add | operator_compare | operator_logical }
+operator_unary = ${ "-" }
+operator_mul = ${ "*" | "/" | "%" }
+operator_add = ${ "+" | "-" }
+operator_compare = ${ "==" | "!=" | "=" | ">" | "<" | ">=" | "<=" }
+operator_logical = ${ ("and" | "or" | "not") ~ &WHITESPACE }
 
 // TODO: allow a raw s-string / f-string (but not an s-f string...)
-s_string = ${ "s" ~ PUSH(quote) ~ ( interpolate_string | ( "{" ~ expr ~ "}" ))* ~ POP }
-f_string = ${ "f" ~ PUSH(quote) ~ ( interpolate_string | ( "{" ~ expr ~ "}" ))* ~ POP }
-interpolate_string = { ( !( "\\" | PEEK | "{" ) ~ ANY )+ }
+s_string = ${ "s" ~ PUSH(quote) ~ ( interpolate_string | ( "{" ~ expr_call ~ "}" ))* ~ POP }
+f_string = ${ "f" ~ PUSH(quote) ~ ( interpolate_string | ( "{" ~ expr_call ~ "}" ))* ~ POP }
+interpolate_string = { ( !( PEEK | "{" ) ~ ANY )+ }
 
 // From https://pest.rs/book/grammars/syntax.html#the-stack-wip
 r_string = {
@@ -128,28 +132,5 @@
     )*
 }
 
-// For assigns, table aliases and named arguments
-named_expr = { (ident ~ ":")? ~ expr }
-named_expr_simple = { (ident ~ ":")? ~ expr_simple }
-named_term_simple = { (ident ~ ":")? ~ term_simple }
-=======
-range = ${ range_edge ~ ".." ~ range_edge }
-// We need `literal` separate from `term_simple` for things like range edges,
-// which would infinitely recurse otherwise, since it'll keep trying to parse
-// the whole span, not just the part before `..`.
-range_edge = ${ literal? }
-
-operator = _{ operator_unary | operator_mul | operator_add | operator_compare | operator_logical }
-operator_unary = ${ "-" }
-operator_mul = ${ "*" | "/" | "%" }
-operator_add = ${ "+" | "-" }
-operator_compare = ${ "==" | "!=" | "=" | ">" | "<" | ">=" | "<=" }
-operator_logical = ${ ("and" | "or" | "not") ~ &WHITESPACE }
-
-s_string = ${ "s" ~ PUSH(quote) ~ ( interpolate_string | ( "{" ~ expr_call ~ "}" ))* ~ POP }
-f_string = ${ "f" ~ PUSH(quote) ~ ( interpolate_string | ( "{" ~ expr_call ~ "}" ))* ~ POP }
-interpolate_string = { ( !( PEEK | "{" ) ~ ANY )+ }
->>>>>>> fa75638f
-
 interval_kind = { "microseconds" | "milliseconds" | "seconds" | "minutes" | "hours" | "days" | "weeks" | "months" | "years" }
 interval = ${ number ~ interval_kind }