--- conflicted
+++ resolved
@@ -52,7 +52,6 @@
 // - 1
 // - 2
 
-<<<<<<< HEAD
 // white space is required to prevent matching s"string"
 func_call = ${ ident ~ WHITESPACE+ ~ named_expr+ }
 func_curry = { ident ~ named_expr* }
@@ -64,10 +63,6 @@
 
 // Expression that can contain a function call
 expr_call = _{ (func_call | expr) } 
-=======
-expr = !{ term ~ (operator ~ term)* }
-expr_simple = !{ term_simple ~ (operator ~ term_simple)* }
->>>>>>> c1aec81c
 
 expr = !{ expr_compare ~ (operator_logical ~ expr_compare)* }
 expr_compare = !{ expr_add ~ (operator_compare ~ expr_add)? }
