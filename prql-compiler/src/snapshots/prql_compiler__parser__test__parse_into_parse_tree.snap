---
source: prql-compiler/src/parser.rs
expression: "parse_tree_of_str(r#\"country = \"USA\"\"#, Rule::expr)?"
---
[
    Pair {
        rule: expr,
        span: Span {
            str: "country = \"USA\"",
            start: 0,
            end: 15,
        },
        inner: [
            Pair {
                rule: expr_compare,
                span: Span {
                    str: "country = \"USA\"",
                    start: 0,
                    end: 15,
                },
                inner: [
                    Pair {
<<<<<<< HEAD
                        rule: expr_add,
=======
                        rule: string_inner,
>>>>>>> c1aec81c
                        span: Span {
                            str: "country ",
                            start: 0,
                            end: 8,
                        },
                        inner: [
                            Pair {
                                rule: expr_mul,
                                span: Span {
                                    str: "country ",
                                    start: 0,
                                    end: 8,
                                },
                                inner: [
                                    Pair {
                                        rule: ident,
                                        span: Span {
                                            str: "country",
                                            start: 0,
                                            end: 7,
                                        },
                                        inner: [],
                                    },
                                ],
                            },
                        ],
                    },
                    Pair {
                        rule: operator_compare,
                        span: Span {
                            str: "=",
                            start: 8,
                            end: 9,
                        },
                        inner: [],
                    },
                    Pair {
                        rule: expr_add,
                        span: Span {
                            str: "\"USA\"",
                            start: 10,
                            end: 15,
                        },
                        inner: [
                            Pair {
                                rule: expr_mul,
                                span: Span {
                                    str: "\"USA\"",
                                    start: 10,
                                    end: 15,
                                },
                                inner: [
                                    Pair {
                                        rule: string_literal,
                                        span: Span {
                                            str: "\"USA\"",
                                            start: 10,
                                            end: 15,
                                        },
                                        inner: [
                                            Pair {
                                                rule: string,
                                                span: Span {
                                                    str: "USA",
                                                    start: 11,
                                                    end: 14,
                                                },
                                                inner: [],
                                            },
                                        ],
                                    },
                                ],
                            },
                        ],
                    },
                ],
            },
        ],
    },
]<|MERGE_RESOLUTION|>--- conflicted
+++ resolved
@@ -20,11 +20,7 @@
                 },
                 inner: [
                     Pair {
-<<<<<<< HEAD
                         rule: expr_add,
-=======
-                        rule: string_inner,
->>>>>>> c1aec81c
                         span: Span {
                             str: "country ",
                             start: 0,
@@ -86,7 +82,7 @@
                                         },
                                         inner: [
                                             Pair {
-                                                rule: string,
+                                                rule: string_inner,
                                                 span: Span {
                                                     str: "USA",
                                                     start: 11,
