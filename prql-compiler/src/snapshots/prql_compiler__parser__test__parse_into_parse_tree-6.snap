--- conflicted
+++ resolved
@@ -37,107 +37,41 @@
                         },
                         inner: [
                             Pair {
-<<<<<<< HEAD
                                 rule: expr,
-=======
-                                rule: ident,
->>>>>>> 04418aac
                                 span: Span {
-                                    str: "salary",
+                                    str: "salary + payroll_tax",
                                     start: 19,
-                                    end: 25,
-                                },
-                                inner: [],
-                            },
-                            Pair {
-                                rule: operator_add,
-                                span: Span {
-                                    str: "+",
-                                    start: 26,
-                                    end: 27,
-                                },
-                                inner: [],
-                            },
-                            Pair {
-                                rule: ident,
-                                span: Span {
-                                    str: "payroll_tax",
-                                    start: 28,
                                     end: 39,
                                 },
-<<<<<<< HEAD
                                 inner: [
                                     Pair {
-                                        rule: expr_compare,
+                                        rule: ident,
                                         span: Span {
-                                            str: "salary + payroll_tax",
+                                            str: "salary",
                                             start: 19,
+                                            end: 25,
+                                        },
+                                        inner: [],
+                                    },
+                                    Pair {
+                                        rule: operator_add,
+                                        span: Span {
+                                            str: "+",
+                                            start: 26,
+                                            end: 27,
+                                        },
+                                        inner: [],
+                                    },
+                                    Pair {
+                                        rule: ident,
+                                        span: Span {
+                                            str: "payroll_tax",
+                                            start: 28,
                                             end: 39,
                                         },
-                                        inner: [
-                                            Pair {
-                                                rule: expr_add,
-                                                span: Span {
-                                                    str: "salary + payroll_tax",
-                                                    start: 19,
-                                                    end: 39,
-                                                },
-                                                inner: [
-                                                    Pair {
-                                                        rule: expr_mul,
-                                                        span: Span {
-                                                            str: "salary ",
-                                                            start: 19,
-                                                            end: 26,
-                                                        },
-                                                        inner: [
-                                                            Pair {
-                                                                rule: ident,
-                                                                span: Span {
-                                                                    str: "salary",
-                                                                    start: 19,
-                                                                    end: 25,
-                                                                },
-                                                                inner: [],
-                                                            },
-                                                        ],
-                                                    },
-                                                    Pair {
-                                                        rule: operator_add,
-                                                        span: Span {
-                                                            str: "+",
-                                                            start: 26,
-                                                            end: 27,
-                                                        },
-                                                        inner: [],
-                                                    },
-                                                    Pair {
-                                                        rule: expr_mul,
-                                                        span: Span {
-                                                            str: "payroll_tax",
-                                                            start: 28,
-                                                            end: 39,
-                                                        },
-                                                        inner: [
-                                                            Pair {
-                                                                rule: ident,
-                                                                span: Span {
-                                                                    str: "payroll_tax",
-                                                                    start: 28,
-                                                                    end: 39,
-                                                                },
-                                                                inner: [],
-                                                            },
-                                                        ],
-                                                    },
-                                                ],
-                                            },
-                                        ],
+                                        inner: [],
                                     },
                                 ],
-=======
-                                inner: [],
->>>>>>> 04418aac
                             },
                         ],
                     },
@@ -169,107 +103,41 @@
                         },
                         inner: [
                             Pair {
-<<<<<<< HEAD
                                 rule: expr,
-=======
-                                rule: ident,
->>>>>>> 04418aac
                                 span: Span {
-                                    str: "gross_salary",
+                                    str: "gross_salary + benefits_cost",
                                     start: 58,
-                                    end: 70,
-                                },
-                                inner: [],
-                            },
-                            Pair {
-                                rule: operator_add,
-                                span: Span {
-                                    str: "+",
-                                    start: 71,
-                                    end: 72,
-                                },
-                                inner: [],
-                            },
-                            Pair {
-                                rule: ident,
-                                span: Span {
-                                    str: "benefits_cost",
-                                    start: 73,
                                     end: 86,
                                 },
-<<<<<<< HEAD
                                 inner: [
                                     Pair {
-                                        rule: expr_compare,
+                                        rule: ident,
                                         span: Span {
-                                            str: "gross_salary + benefits_cost",
+                                            str: "gross_salary",
                                             start: 58,
+                                            end: 70,
+                                        },
+                                        inner: [],
+                                    },
+                                    Pair {
+                                        rule: operator_add,
+                                        span: Span {
+                                            str: "+",
+                                            start: 71,
+                                            end: 72,
+                                        },
+                                        inner: [],
+                                    },
+                                    Pair {
+                                        rule: ident,
+                                        span: Span {
+                                            str: "benefits_cost",
+                                            start: 73,
                                             end: 86,
                                         },
-                                        inner: [
-                                            Pair {
-                                                rule: expr_add,
-                                                span: Span {
-                                                    str: "gross_salary + benefits_cost",
-                                                    start: 58,
-                                                    end: 86,
-                                                },
-                                                inner: [
-                                                    Pair {
-                                                        rule: expr_mul,
-                                                        span: Span {
-                                                            str: "gross_salary ",
-                                                            start: 58,
-                                                            end: 71,
-                                                        },
-                                                        inner: [
-                                                            Pair {
-                                                                rule: ident,
-                                                                span: Span {
-                                                                    str: "gross_salary",
-                                                                    start: 58,
-                                                                    end: 70,
-                                                                },
-                                                                inner: [],
-                                                            },
-                                                        ],
-                                                    },
-                                                    Pair {
-                                                        rule: operator_add,
-                                                        span: Span {
-                                                            str: "+",
-                                                            start: 71,
-                                                            end: 72,
-                                                        },
-                                                        inner: [],
-                                                    },
-                                                    Pair {
-                                                        rule: expr_mul,
-                                                        span: Span {
-                                                            str: "benefits_cost",
-                                                            start: 73,
-                                                            end: 86,
-                                                        },
-                                                        inner: [
-                                                            Pair {
-                                                                rule: ident,
-                                                                span: Span {
-                                                                    str: "benefits_cost",
-                                                                    start: 73,
-                                                                    end: 86,
-                                                                },
-                                                                inner: [],
-                                                            },
-                                                        ],
-                                                    },
-                                                ],
-                                            },
-                                        ],
+                                        inner: [],
                                     },
                                 ],
-=======
-                                inner: [],
->>>>>>> 04418aac
                             },
                         ],
                     },
