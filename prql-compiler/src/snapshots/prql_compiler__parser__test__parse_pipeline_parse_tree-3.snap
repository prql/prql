---
source: prql-compiler/src/parser.rs
<<<<<<< HEAD
expression: "parse_tree_of_str(r#\"\nfrom employees\nfilter country = \"USA\"                           # Each line transforms the previous result.\nderive [                                         # This adds columns / variables.\n  gross_salary: salary + payroll_tax,\n  gross_cost  : gross_salary + benefits_cost    # Variables can use other variables.\n]\nfilter gross_cost > 0\ngroup [title, country] (\n    aggregate [                                  # `by` are the columns to group by.\n        average salary,                          # These are aggregation calcs run on each group.\n        sum     salary,\n        average gross_salary,\n        sum     gross_salary,\n        average gross_cost,\n        sum_gross_cost: sum gross_cost,\n        count: count,\n    ]\n)\nsort sum_gross_cost\nfilter count > 200\ntake 20\n    \"#.trim(),\n                  Rule::pipeline)?"
=======
expression: "parse_tree_of_str(r#\"\nfrom employees\nfilter country = \"USA\"                           # Each line transforms the previous result.\nderive [                                         # This adds columns / variables.\n  gross_salary: salary + payroll_tax,\n  gross_cost  : gross_salary + benefits_cost    # Variables can use other variables.\n]\nfilter gross_cost > 0\naggregate by:[title, country] [                  # `by` are the columns to group by.\n    average salary,                              # These are aggregation calcs run on each group.\n    sum     salary,\n    average gross_salary,\n    sum     gross_salary,\n    average gross_cost,\n    sum_gross_cost: sum gross_cost,\n    count: count,\n]\nsort sum_gross_cost\nfilter count > 200\ntake 20\n    \"#.trim(),\n        Rule::pipeline)?"
>>>>>>> c1aec81c
---
[
    Pair {
        rule: pipeline,
        span: Span {
            str: "from employees\nfilter country = \"USA\"                           # Each line transforms the previous result.\nderive [                                         # This adds columns / variables.\n  gross_salary: salary + payroll_tax,\n  gross_cost  : gross_salary + benefits_cost    # Variables can use other variables.\n]\nfilter gross_cost > 0\ngroup [title, country] (\n    aggregate [                                  # `by` are the columns to group by.\n        average salary,                          # These are aggregation calcs run on each group.\n        sum     salary,\n        average gross_salary,\n        sum     gross_salary,\n        average gross_cost,\n        sum_gross_cost: sum gross_cost,\n        count: count,\n    ]\n)\nsort sum_gross_cost\nfilter count > 200\ntake 20",
            start: 0,
            end: 773,
        },
        inner: [
            Pair {
                rule: func_curry,
                span: Span {
                    str: "from employees",
                    start: 0,
                    end: 14,
                },
                inner: [
                    Pair {
                        rule: ident,
                        span: Span {
                            str: "from",
                            start: 0,
                            end: 4,
                        },
                        inner: [],
                    },
                    Pair {
                        rule: named_expr,
                        span: Span {
                            str: "employees",
                            start: 5,
                            end: 14,
                        },
                        inner: [
                            Pair {
                                rule: expr,
                                span: Span {
                                    str: "employees",
                                    start: 5,
                                    end: 14,
                                },
                                inner: [
                                    Pair {
                                        rule: expr_compare,
                                        span: Span {
                                            str: "employees",
                                            start: 5,
                                            end: 14,
                                        },
                                        inner: [
                                            Pair {
                                                rule: expr_add,
                                                span: Span {
                                                    str: "employees",
                                                    start: 5,
                                                    end: 14,
                                                },
                                                inner: [
                                                    Pair {
                                                        rule: expr_mul,
                                                        span: Span {
                                                            str: "employees",
                                                            start: 5,
                                                            end: 14,
                                                        },
                                                        inner: [
                                                            Pair {
                                                                rule: ident,
                                                                span: Span {
                                                                    str: "employees",
                                                                    start: 5,
                                                                    end: 14,
                                                                },
                                                                inner: [],
                                                            },
                                                        ],
                                                    },
                                                ],
                                            },
                                        ],
                                    },
                                ],
                            },
                        ],
                    },
                ],
            },
            Pair {
                rule: func_curry,
                span: Span {
                    str: "filter country = \"USA\"                           # Each line transforms the previous result.",
                    start: 15,
                    end: 107,
                },
                inner: [
                    Pair {
                        rule: ident,
                        span: Span {
                            str: "filter",
                            start: 15,
                            end: 21,
                        },
                        inner: [],
                    },
                    Pair {
                        rule: named_expr,
                        span: Span {
                            str: "country = \"USA\"                           # Each line transforms the previous result.",
                            start: 22,
                            end: 107,
                        },
                        inner: [
                            Pair {
                                rule: expr,
                                span: Span {
                                    str: "country = \"USA\"                           # Each line transforms the previous result.",
                                    start: 22,
                                    end: 107,
                                },
                                inner: [
                                    Pair {
                                        rule: expr_compare,
                                        span: Span {
                                            str: "country = \"USA\"                           # Each line transforms the previous result.",
                                            start: 22,
                                            end: 107,
                                        },
                                        inner: [
                                            Pair {
<<<<<<< HEAD
                                                rule: expr_add,
                                                span: Span {
                                                    str: "country ",
                                                    start: 22,
                                                    end: 30,
                                                },
                                                inner: [
                                                    Pair {
                                                        rule: expr_mul,
                                                        span: Span {
                                                            str: "country ",
                                                            start: 22,
                                                            end: 30,
                                                        },
                                                        inner: [
                                                            Pair {
                                                                rule: ident,
                                                                span: Span {
                                                                    str: "country",
                                                                    start: 22,
                                                                    end: 29,
                                                                },
                                                                inner: [],
                                                            },
                                                        ],
                                                    },
                                                ],
                                            },
                                            Pair {
                                                rule: operator_compare,
=======
                                                rule: string_inner,
>>>>>>> c1aec81c
                                                span: Span {
                                                    str: "=",
                                                    start: 30,
                                                    end: 31,
                                                },
                                                inner: [],
                                            },
                                            Pair {
                                                rule: expr_add,
                                                span: Span {
                                                    str: "\"USA\"                           # Each line transforms the previous result.",
                                                    start: 32,
                                                    end: 107,
                                                },
                                                inner: [
                                                    Pair {
                                                        rule: expr_mul,
                                                        span: Span {
                                                            str: "\"USA\"                           # Each line transforms the previous result.",
                                                            start: 32,
                                                            end: 107,
                                                        },
                                                        inner: [
                                                            Pair {
                                                                rule: string_literal,
                                                                span: Span {
                                                                    str: "\"USA\"",
                                                                    start: 32,
                                                                    end: 37,
                                                                },
                                                                inner: [
                                                                    Pair {
                                                                        rule: string,
                                                                        span: Span {
                                                                            str: "USA",
                                                                            start: 33,
                                                                            end: 36,
                                                                        },
                                                                        inner: [],
                                                                    },
                                                                ],
                                                            },
                                                        ],
                                                    },
                                                ],
                                            },
                                        ],
                                    },
                                ],
                            },
                        ],
                    },
                ],
            },
            Pair {
                rule: func_curry,
                span: Span {
                    str: "derive [                                         # This adds columns / variables.\n  gross_salary: salary + payroll_tax,\n  gross_cost  : gross_salary + benefits_cost    # Variables can use other variables.\n]",
                    start: 108,
                    end: 314,
                },
                inner: [
                    Pair {
                        rule: ident,
                        span: Span {
                            str: "derive",
                            start: 108,
                            end: 114,
                        },
                        inner: [],
                    },
                    Pair {
                        rule: named_expr,
                        span: Span {
                            str: "[                                         # This adds columns / variables.\n  gross_salary: salary + payroll_tax,\n  gross_cost  : gross_salary + benefits_cost    # Variables can use other variables.\n]",
                            start: 115,
                            end: 314,
                        },
                        inner: [
                            Pair {
                                rule: expr,
                                span: Span {
                                    str: "[                                         # This adds columns / variables.\n  gross_salary: salary + payroll_tax,\n  gross_cost  : gross_salary + benefits_cost    # Variables can use other variables.\n]",
                                    start: 115,
                                    end: 314,
                                },
                                inner: [
                                    Pair {
                                        rule: expr_compare,
                                        span: Span {
                                            str: "[                                         # This adds columns / variables.\n  gross_salary: salary + payroll_tax,\n  gross_cost  : gross_salary + benefits_cost    # Variables can use other variables.\n]",
                                            start: 115,
                                            end: 314,
                                        },
                                        inner: [
                                            Pair {
                                                rule: expr_add,
                                                span: Span {
                                                    str: "[                                         # This adds columns / variables.\n  gross_salary: salary + payroll_tax,\n  gross_cost  : gross_salary + benefits_cost    # Variables can use other variables.\n]",
                                                    start: 115,
                                                    end: 314,
                                                },
                                                inner: [
                                                    Pair {
                                                        rule: expr_mul,
                                                        span: Span {
                                                            str: "[                                         # This adds columns / variables.\n  gross_salary: salary + payroll_tax,\n  gross_cost  : gross_salary + benefits_cost    # Variables can use other variables.\n]",
                                                            start: 115,
                                                            end: 314,
                                                        },
                                                        inner: [
                                                            Pair {
                                                                rule: list,
                                                                span: Span {
                                                                    str: "[                                         # This adds columns / variables.\n  gross_salary: salary + payroll_tax,\n  gross_cost  : gross_salary + benefits_cost    # Variables can use other variables.\n]",
                                                                    start: 115,
                                                                    end: 314,
                                                                },
                                                                inner: [
                                                                    Pair {
                                                                        rule: named_expr_call,
                                                                        span: Span {
                                                                            str: "gross_salary: salary + payroll_tax",
                                                                            start: 192,
                                                                            end: 226,
                                                                        },
                                                                        inner: [
                                                                            Pair {
                                                                                rule: ident,
                                                                                span: Span {
                                                                                    str: "gross_salary",
                                                                                    start: 192,
                                                                                    end: 204,
                                                                                },
                                                                                inner: [],
                                                                            },
                                                                            Pair {
                                                                                rule: expr,
                                                                                span: Span {
                                                                                    str: "salary + payroll_tax",
                                                                                    start: 206,
                                                                                    end: 226,
                                                                                },
                                                                                inner: [
                                                                                    Pair {
                                                                                        rule: expr_compare,
                                                                                        span: Span {
                                                                                            str: "salary + payroll_tax",
                                                                                            start: 206,
                                                                                            end: 226,
                                                                                        },
                                                                                        inner: [
                                                                                            Pair {
                                                                                                rule: expr_add,
                                                                                                span: Span {
                                                                                                    str: "salary + payroll_tax",
                                                                                                    start: 206,
                                                                                                    end: 226,
                                                                                                },
                                                                                                inner: [
                                                                                                    Pair {
                                                                                                        rule: expr_mul,
                                                                                                        span: Span {
                                                                                                            str: "salary ",
                                                                                                            start: 206,
                                                                                                            end: 213,
                                                                                                        },
                                                                                                        inner: [
                                                                                                            Pair {
                                                                                                                rule: ident,
                                                                                                                span: Span {
                                                                                                                    str: "salary",
                                                                                                                    start: 206,
                                                                                                                    end: 212,
                                                                                                                },
                                                                                                                inner: [],
                                                                                                            },
                                                                                                        ],
                                                                                                    },
                                                                                                    Pair {
                                                                                                        rule: operator_add,
                                                                                                        span: Span {
                                                                                                            str: "+",
                                                                                                            start: 213,
                                                                                                            end: 214,
                                                                                                        },
                                                                                                        inner: [],
                                                                                                    },
                                                                                                    Pair {
                                                                                                        rule: expr_mul,
                                                                                                        span: Span {
                                                                                                            str: "payroll_tax",
                                                                                                            start: 215,
                                                                                                            end: 226,
                                                                                                        },
                                                                                                        inner: [
                                                                                                            Pair {
                                                                                                                rule: ident,
                                                                                                                span: Span {
                                                                                                                    str: "payroll_tax",
                                                                                                                    start: 215,
                                                                                                                    end: 226,
                                                                                                                },
                                                                                                                inner: [],
                                                                                                            },
                                                                                                        ],
                                                                                                    },
                                                                                                ],
                                                                                            },
                                                                                        ],
                                                                                    },
                                                                                ],
                                                                            },
                                                                        ],
                                                                    },
                                                                    Pair {
                                                                        rule: named_expr_call,
                                                                        span: Span {
                                                                            str: "gross_cost  : gross_salary + benefits_cost    # Variables can use other variables.",
                                                                            start: 230,
                                                                            end: 312,
                                                                        },
                                                                        inner: [
                                                                            Pair {
                                                                                rule: ident,
                                                                                span: Span {
                                                                                    str: "gross_cost",
                                                                                    start: 230,
                                                                                    end: 240,
                                                                                },
                                                                                inner: [],
                                                                            },
                                                                            Pair {
                                                                                rule: expr,
                                                                                span: Span {
                                                                                    str: "gross_salary + benefits_cost    # Variables can use other variables.",
                                                                                    start: 244,
                                                                                    end: 312,
                                                                                },
                                                                                inner: [
                                                                                    Pair {
                                                                                        rule: expr_compare,
                                                                                        span: Span {
                                                                                            str: "gross_salary + benefits_cost    # Variables can use other variables.",
                                                                                            start: 244,
                                                                                            end: 312,
                                                                                        },
                                                                                        inner: [
                                                                                            Pair {
                                                                                                rule: expr_add,
                                                                                                span: Span {
                                                                                                    str: "gross_salary + benefits_cost    # Variables can use other variables.",
                                                                                                    start: 244,
                                                                                                    end: 312,
                                                                                                },
                                                                                                inner: [
                                                                                                    Pair {
                                                                                                        rule: expr_mul,
                                                                                                        span: Span {
                                                                                                            str: "gross_salary ",
                                                                                                            start: 244,
                                                                                                            end: 257,
                                                                                                        },
                                                                                                        inner: [
                                                                                                            Pair {
                                                                                                                rule: ident,
                                                                                                                span: Span {
                                                                                                                    str: "gross_salary",
                                                                                                                    start: 244,
                                                                                                                    end: 256,
                                                                                                                },
                                                                                                                inner: [],
                                                                                                            },
                                                                                                        ],
                                                                                                    },
                                                                                                    Pair {
                                                                                                        rule: operator_add,
                                                                                                        span: Span {
                                                                                                            str: "+",
                                                                                                            start: 257,
                                                                                                            end: 258,
                                                                                                        },
                                                                                                        inner: [],
                                                                                                    },
                                                                                                    Pair {
                                                                                                        rule: expr_mul,
                                                                                                        span: Span {
                                                                                                            str: "benefits_cost    # Variables can use other variables.",
                                                                                                            start: 259,
                                                                                                            end: 312,
                                                                                                        },
                                                                                                        inner: [
                                                                                                            Pair {
                                                                                                                rule: ident,
                                                                                                                span: Span {
                                                                                                                    str: "benefits_cost",
                                                                                                                    start: 259,
                                                                                                                    end: 272,
                                                                                                                },
                                                                                                                inner: [],
                                                                                                            },
                                                                                                        ],
                                                                                                    },
                                                                                                ],
                                                                                            },
                                                                                        ],
                                                                                    },
                                                                                ],
                                                                            },
                                                                        ],
                                                                    },
                                                                ],
                                                            },
                                                        ],
                                                    },
                                                ],
                                            },
                                        ],
                                    },
                                ],
                            },
                        ],
                    },
                ],
            },
            Pair {
                rule: func_curry,
                span: Span {
                    str: "filter gross_cost > 0",
                    start: 315,
                    end: 336,
                },
                inner: [
                    Pair {
                        rule: ident,
                        span: Span {
                            str: "filter",
                            start: 315,
                            end: 321,
                        },
                        inner: [],
                    },
                    Pair {
                        rule: named_expr,
                        span: Span {
                            str: "gross_cost > 0",
                            start: 322,
                            end: 336,
                        },
                        inner: [
                            Pair {
                                rule: expr,
                                span: Span {
                                    str: "gross_cost > 0",
                                    start: 322,
                                    end: 336,
                                },
                                inner: [
                                    Pair {
                                        rule: expr_compare,
                                        span: Span {
                                            str: "gross_cost > 0",
                                            start: 322,
                                            end: 336,
                                        },
                                        inner: [
                                            Pair {
                                                rule: expr_add,
                                                span: Span {
                                                    str: "gross_cost ",
                                                    start: 322,
                                                    end: 333,
                                                },
                                                inner: [
                                                    Pair {
                                                        rule: expr_mul,
                                                        span: Span {
                                                            str: "gross_cost ",
                                                            start: 322,
                                                            end: 333,
                                                        },
                                                        inner: [
                                                            Pair {
                                                                rule: ident,
                                                                span: Span {
                                                                    str: "gross_cost",
                                                                    start: 322,
                                                                    end: 332,
                                                                },
                                                                inner: [],
                                                            },
                                                        ],
                                                    },
                                                ],
                                            },
                                            Pair {
                                                rule: operator_compare,
                                                span: Span {
                                                    str: ">",
                                                    start: 333,
                                                    end: 334,
                                                },
                                                inner: [],
                                            },
                                            Pair {
                                                rule: expr_add,
                                                span: Span {
                                                    str: "0",
                                                    start: 335,
                                                    end: 336,
                                                },
                                                inner: [
                                                    Pair {
                                                        rule: expr_mul,
                                                        span: Span {
                                                            str: "0",
                                                            start: 335,
                                                            end: 336,
                                                        },
                                                        inner: [
                                                            Pair {
                                                                rule: number,
                                                                span: Span {
                                                                    str: "0",
                                                                    start: 335,
                                                                    end: 336,
                                                                },
                                                                inner: [],
                                                            },
                                                        ],
                                                    },
                                                ],
                                            },
                                        ],
                                    },
                                ],
                            },
                        ],
                    },
                ],
            },
            Pair {
                rule: func_curry,
                span: Span {
                    str: "group [title, country] (\n    aggregate [                                  # `by` are the columns to group by.\n        average salary,                          # These are aggregation calcs run on each group.\n        sum     salary,\n        average gross_salary,\n        sum     gross_salary,\n        average gross_cost,\n        sum_gross_cost: sum gross_cost,\n        count: count,\n    ]\n)",
                    start: 337,
                    end: 726,
                },
                inner: [
                    Pair {
                        rule: ident,
                        span: Span {
                            str: "group",
                            start: 337,
                            end: 342,
                        },
                        inner: [],
                    },
                    Pair {
                        rule: named_expr,
                        span: Span {
                            str: "[title, country] ",
                            start: 343,
                            end: 360,
                        },
                        inner: [
                            Pair {
                                rule: expr,
                                span: Span {
                                    str: "[title, country] ",
                                    start: 343,
                                    end: 360,
                                },
                                inner: [
                                    Pair {
                                        rule: expr_compare,
                                        span: Span {
                                            str: "[title, country] ",
                                            start: 343,
                                            end: 360,
                                        },
                                        inner: [
                                            Pair {
                                                rule: expr_add,
                                                span: Span {
                                                    str: "[title, country] ",
                                                    start: 343,
                                                    end: 360,
                                                },
                                                inner: [
                                                    Pair {
                                                        rule: expr_mul,
                                                        span: Span {
                                                            str: "[title, country] ",
                                                            start: 343,
                                                            end: 360,
                                                        },
                                                        inner: [
                                                            Pair {
                                                                rule: list,
                                                                span: Span {
                                                                    str: "[title, country]",
                                                                    start: 343,
                                                                    end: 359,
                                                                },
                                                                inner: [
                                                                    Pair {
                                                                        rule: named_expr_call,
                                                                        span: Span {
                                                                            str: "title",
                                                                            start: 344,
                                                                            end: 349,
                                                                        },
                                                                        inner: [
                                                                            Pair {
                                                                                rule: expr,
                                                                                span: Span {
                                                                                    str: "title",
                                                                                    start: 344,
                                                                                    end: 349,
                                                                                },
                                                                                inner: [
                                                                                    Pair {
                                                                                        rule: expr_compare,
                                                                                        span: Span {
                                                                                            str: "title",
                                                                                            start: 344,
                                                                                            end: 349,
                                                                                        },
                                                                                        inner: [
                                                                                            Pair {
                                                                                                rule: expr_add,
                                                                                                span: Span {
                                                                                                    str: "title",
                                                                                                    start: 344,
                                                                                                    end: 349,
                                                                                                },
                                                                                                inner: [
                                                                                                    Pair {
                                                                                                        rule: expr_mul,
                                                                                                        span: Span {
                                                                                                            str: "title",
                                                                                                            start: 344,
                                                                                                            end: 349,
                                                                                                        },
                                                                                                        inner: [
                                                                                                            Pair {
                                                                                                                rule: ident,
                                                                                                                span: Span {
                                                                                                                    str: "title",
                                                                                                                    start: 344,
                                                                                                                    end: 349,
                                                                                                                },
                                                                                                                inner: [],
                                                                                                            },
                                                                                                        ],
                                                                                                    },
                                                                                                ],
                                                                                            },
                                                                                        ],
                                                                                    },
                                                                                ],
                                                                            },
                                                                        ],
                                                                    },
                                                                    Pair {
                                                                        rule: named_expr_call,
                                                                        span: Span {
                                                                            str: "country",
                                                                            start: 351,
                                                                            end: 358,
                                                                        },
                                                                        inner: [
                                                                            Pair {
                                                                                rule: expr,
                                                                                span: Span {
                                                                                    str: "country",
                                                                                    start: 351,
                                                                                    end: 358,
                                                                                },
                                                                                inner: [
                                                                                    Pair {
                                                                                        rule: expr_compare,
                                                                                        span: Span {
                                                                                            str: "country",
                                                                                            start: 351,
                                                                                            end: 358,
                                                                                        },
                                                                                        inner: [
                                                                                            Pair {
                                                                                                rule: expr_add,
                                                                                                span: Span {
                                                                                                    str: "country",
                                                                                                    start: 351,
                                                                                                    end: 358,
                                                                                                },
                                                                                                inner: [
                                                                                                    Pair {
                                                                                                        rule: expr_mul,
                                                                                                        span: Span {
                                                                                                            str: "country",
                                                                                                            start: 351,
                                                                                                            end: 358,
                                                                                                        },
                                                                                                        inner: [
                                                                                                            Pair {
                                                                                                                rule: ident,
                                                                                                                span: Span {
                                                                                                                    str: "country",
                                                                                                                    start: 351,
                                                                                                                    end: 358,
                                                                                                                },
                                                                                                                inner: [],
                                                                                                            },
                                                                                                        ],
                                                                                                    },
                                                                                                ],
                                                                                            },
                                                                                        ],
                                                                                    },
                                                                                ],
                                                                            },
                                                                        ],
                                                                    },
                                                                ],
                                                            },
                                                        ],
                                                    },
                                                ],
                                            },
                                        ],
                                    },
                                ],
                            },
                        ],
                    },
                    Pair {
                        rule: named_expr,
                        span: Span {
                            str: "(\n    aggregate [                                  # `by` are the columns to group by.\n        average salary,                          # These are aggregation calcs run on each group.\n        sum     salary,\n        average gross_salary,\n        sum     gross_salary,\n        average gross_cost,\n        sum_gross_cost: sum gross_cost,\n        count: count,\n    ]\n)",
                            start: 360,
                            end: 726,
                        },
                        inner: [
                            Pair {
                                rule: expr,
                                span: Span {
                                    str: "(\n    aggregate [                                  # `by` are the columns to group by.\n        average salary,                          # These are aggregation calcs run on each group.\n        sum     salary,\n        average gross_salary,\n        sum     gross_salary,\n        average gross_cost,\n        sum_gross_cost: sum gross_cost,\n        count: count,\n    ]\n)",
                                    start: 360,
                                    end: 726,
                                },
                                inner: [
                                    Pair {
                                        rule: expr_compare,
                                        span: Span {
                                            str: "(\n    aggregate [                                  # `by` are the columns to group by.\n        average salary,                          # These are aggregation calcs run on each group.\n        sum     salary,\n        average gross_salary,\n        sum     gross_salary,\n        average gross_cost,\n        sum_gross_cost: sum gross_cost,\n        count: count,\n    ]\n)",
                                            start: 360,
                                            end: 726,
                                        },
                                        inner: [
                                            Pair {
                                                rule: expr_add,
                                                span: Span {
                                                    str: "(\n    aggregate [                                  # `by` are the columns to group by.\n        average salary,                          # These are aggregation calcs run on each group.\n        sum     salary,\n        average gross_salary,\n        sum     gross_salary,\n        average gross_cost,\n        sum_gross_cost: sum gross_cost,\n        count: count,\n    ]\n)",
                                                    start: 360,
                                                    end: 726,
                                                },
                                                inner: [
                                                    Pair {
                                                        rule: expr_mul,
                                                        span: Span {
                                                            str: "(\n    aggregate [                                  # `by` are the columns to group by.\n        average salary,                          # These are aggregation calcs run on each group.\n        sum     salary,\n        average gross_salary,\n        sum     gross_salary,\n        average gross_cost,\n        sum_gross_cost: sum gross_cost,\n        count: count,\n    ]\n)",
                                                            start: 360,
                                                            end: 726,
                                                        },
                                                        inner: [
                                                            Pair {
                                                                rule: parenthesized_pipeline,
                                                                span: Span {
                                                                    str: "(\n    aggregate [                                  # `by` are the columns to group by.\n        average salary,                          # These are aggregation calcs run on each group.\n        sum     salary,\n        average gross_salary,\n        sum     gross_salary,\n        average gross_cost,\n        sum_gross_cost: sum gross_cost,\n        count: count,\n    ]\n)",
                                                                    start: 360,
                                                                    end: 726,
                                                                },
                                                                inner: [
                                                                    Pair {
                                                                        rule: pipeline,
                                                                        span: Span {
                                                                            str: "aggregate [                                  # `by` are the columns to group by.\n        average salary,                          # These are aggregation calcs run on each group.\n        sum     salary,\n        average gross_salary,\n        sum     gross_salary,\n        average gross_cost,\n        sum_gross_cost: sum gross_cost,\n        count: count,\n    ]",
                                                                            start: 366,
                                                                            end: 724,
                                                                        },
                                                                        inner: [
                                                                            Pair {
                                                                                rule: func_curry,
                                                                                span: Span {
                                                                                    str: "aggregate [                                  # `by` are the columns to group by.\n        average salary,                          # These are aggregation calcs run on each group.\n        sum     salary,\n        average gross_salary,\n        sum     gross_salary,\n        average gross_cost,\n        sum_gross_cost: sum gross_cost,\n        count: count,\n    ]",
                                                                                    start: 366,
                                                                                    end: 724,
                                                                                },
                                                                                inner: [
                                                                                    Pair {
                                                                                        rule: ident,
                                                                                        span: Span {
                                                                                            str: "aggregate",
                                                                                            start: 366,
                                                                                            end: 375,
                                                                                        },
                                                                                        inner: [],
                                                                                    },
                                                                                    Pair {
                                                                                        rule: named_expr,
                                                                                        span: Span {
                                                                                            str: "[                                  # `by` are the columns to group by.\n        average salary,                          # These are aggregation calcs run on each group.\n        sum     salary,\n        average gross_salary,\n        sum     gross_salary,\n        average gross_cost,\n        sum_gross_cost: sum gross_cost,\n        count: count,\n    ]",
                                                                                            start: 376,
                                                                                            end: 724,
                                                                                        },
                                                                                        inner: [
                                                                                            Pair {
                                                                                                rule: expr,
                                                                                                span: Span {
                                                                                                    str: "[                                  # `by` are the columns to group by.\n        average salary,                          # These are aggregation calcs run on each group.\n        sum     salary,\n        average gross_salary,\n        sum     gross_salary,\n        average gross_cost,\n        sum_gross_cost: sum gross_cost,\n        count: count,\n    ]",
                                                                                                    start: 376,
                                                                                                    end: 724,
                                                                                                },
                                                                                                inner: [
                                                                                                    Pair {
                                                                                                        rule: expr_compare,
                                                                                                        span: Span {
                                                                                                            str: "[                                  # `by` are the columns to group by.\n        average salary,                          # These are aggregation calcs run on each group.\n        sum     salary,\n        average gross_salary,\n        sum     gross_salary,\n        average gross_cost,\n        sum_gross_cost: sum gross_cost,\n        count: count,\n    ]",
                                                                                                            start: 376,
                                                                                                            end: 724,
                                                                                                        },
                                                                                                        inner: [
                                                                                                            Pair {
                                                                                                                rule: expr_add,
                                                                                                                span: Span {
                                                                                                                    str: "[                                  # `by` are the columns to group by.\n        average salary,                          # These are aggregation calcs run on each group.\n        sum     salary,\n        average gross_salary,\n        sum     gross_salary,\n        average gross_cost,\n        sum_gross_cost: sum gross_cost,\n        count: count,\n    ]",
                                                                                                                    start: 376,
                                                                                                                    end: 724,
                                                                                                                },
                                                                                                                inner: [
                                                                                                                    Pair {
                                                                                                                        rule: expr_mul,
                                                                                                                        span: Span {
                                                                                                                            str: "[                                  # `by` are the columns to group by.\n        average salary,                          # These are aggregation calcs run on each group.\n        sum     salary,\n        average gross_salary,\n        sum     gross_salary,\n        average gross_cost,\n        sum_gross_cost: sum gross_cost,\n        count: count,\n    ]",
                                                                                                                            start: 376,
                                                                                                                            end: 724,
                                                                                                                        },
                                                                                                                        inner: [
                                                                                                                            Pair {
                                                                                                                                rule: list,
                                                                                                                                span: Span {
                                                                                                                                    str: "[                                  # `by` are the columns to group by.\n        average salary,                          # These are aggregation calcs run on each group.\n        sum     salary,\n        average gross_salary,\n        sum     gross_salary,\n        average gross_cost,\n        sum_gross_cost: sum gross_cost,\n        count: count,\n    ]",
                                                                                                                                    start: 376,
                                                                                                                                    end: 724,
                                                                                                                                },
                                                                                                                                inner: [
                                                                                                                                    Pair {
                                                                                                                                        rule: named_expr_call,
                                                                                                                                        span: Span {
                                                                                                                                            str: "average salary",
                                                                                                                                            start: 455,
                                                                                                                                            end: 469,
                                                                                                                                        },
                                                                                                                                        inner: [
                                                                                                                                            Pair {
                                                                                                                                                rule: func_call,
                                                                                                                                                span: Span {
                                                                                                                                                    str: "average salary",
                                                                                                                                                    start: 455,
                                                                                                                                                    end: 469,
                                                                                                                                                },
                                                                                                                                                inner: [
                                                                                                                                                    Pair {
                                                                                                                                                        rule: ident,
                                                                                                                                                        span: Span {
                                                                                                                                                            str: "average",
                                                                                                                                                            start: 455,
                                                                                                                                                            end: 462,
                                                                                                                                                        },
                                                                                                                                                        inner: [],
                                                                                                                                                    },
                                                                                                                                                    Pair {
                                                                                                                                                        rule: named_expr,
                                                                                                                                                        span: Span {
                                                                                                                                                            str: "salary",
                                                                                                                                                            start: 463,
                                                                                                                                                            end: 469,
                                                                                                                                                        },
                                                                                                                                                        inner: [
                                                                                                                                                            Pair {
                                                                                                                                                                rule: expr,
                                                                                                                                                                span: Span {
                                                                                                                                                                    str: "salary",
                                                                                                                                                                    start: 463,
                                                                                                                                                                    end: 469,
                                                                                                                                                                },
                                                                                                                                                                inner: [
                                                                                                                                                                    Pair {
                                                                                                                                                                        rule: expr_compare,
                                                                                                                                                                        span: Span {
                                                                                                                                                                            str: "salary",
                                                                                                                                                                            start: 463,
                                                                                                                                                                            end: 469,
                                                                                                                                                                        },
                                                                                                                                                                        inner: [
                                                                                                                                                                            Pair {
                                                                                                                                                                                rule: expr_add,
                                                                                                                                                                                span: Span {
                                                                                                                                                                                    str: "salary",
                                                                                                                                                                                    start: 463,
                                                                                                                                                                                    end: 469,
                                                                                                                                                                                },
                                                                                                                                                                                inner: [
                                                                                                                                                                                    Pair {
                                                                                                                                                                                        rule: expr_mul,
                                                                                                                                                                                        span: Span {
                                                                                                                                                                                            str: "salary",
                                                                                                                                                                                            start: 463,
                                                                                                                                                                                            end: 469,
                                                                                                                                                                                        },
                                                                                                                                                                                        inner: [
                                                                                                                                                                                            Pair {
                                                                                                                                                                                                rule: ident,
                                                                                                                                                                                                span: Span {
                                                                                                                                                                                                    str: "salary",
                                                                                                                                                                                                    start: 463,
                                                                                                                                                                                                    end: 469,
                                                                                                                                                                                                },
                                                                                                                                                                                                inner: [],
                                                                                                                                                                                            },
                                                                                                                                                                                        ],
                                                                                                                                                                                    },
                                                                                                                                                                                ],
                                                                                                                                                                            },
                                                                                                                                                                        ],
                                                                                                                                                                    },
                                                                                                                                                                ],
                                                                                                                                                            },
                                                                                                                                                        ],
                                                                                                                                                    },
                                                                                                                                                ],
                                                                                                                                            },
                                                                                                                                        ],
                                                                                                                                    },
                                                                                                                                    Pair {
                                                                                                                                        rule: named_expr_call,
                                                                                                                                        span: Span {
                                                                                                                                            str: "sum     salary",
                                                                                                                                            start: 553,
                                                                                                                                            end: 567,
                                                                                                                                        },
                                                                                                                                        inner: [
                                                                                                                                            Pair {
                                                                                                                                                rule: func_call,
                                                                                                                                                span: Span {
                                                                                                                                                    str: "sum     salary",
                                                                                                                                                    start: 553,
                                                                                                                                                    end: 567,
                                                                                                                                                },
                                                                                                                                                inner: [
                                                                                                                                                    Pair {
                                                                                                                                                        rule: ident,
                                                                                                                                                        span: Span {
                                                                                                                                                            str: "sum",
                                                                                                                                                            start: 553,
                                                                                                                                                            end: 556,
                                                                                                                                                        },
                                                                                                                                                        inner: [],
                                                                                                                                                    },
                                                                                                                                                    Pair {
                                                                                                                                                        rule: named_expr,
                                                                                                                                                        span: Span {
                                                                                                                                                            str: "salary",
                                                                                                                                                            start: 561,
                                                                                                                                                            end: 567,
                                                                                                                                                        },
                                                                                                                                                        inner: [
                                                                                                                                                            Pair {
                                                                                                                                                                rule: expr,
                                                                                                                                                                span: Span {
                                                                                                                                                                    str: "salary",
                                                                                                                                                                    start: 561,
                                                                                                                                                                    end: 567,
                                                                                                                                                                },
                                                                                                                                                                inner: [
                                                                                                                                                                    Pair {
                                                                                                                                                                        rule: expr_compare,
                                                                                                                                                                        span: Span {
                                                                                                                                                                            str: "salary",
                                                                                                                                                                            start: 561,
                                                                                                                                                                            end: 567,
                                                                                                                                                                        },
                                                                                                                                                                        inner: [
                                                                                                                                                                            Pair {
                                                                                                                                                                                rule: expr_add,
                                                                                                                                                                                span: Span {
                                                                                                                                                                                    str: "salary",
                                                                                                                                                                                    start: 561,
                                                                                                                                                                                    end: 567,
                                                                                                                                                                                },
                                                                                                                                                                                inner: [
                                                                                                                                                                                    Pair {
                                                                                                                                                                                        rule: expr_mul,
                                                                                                                                                                                        span: Span {
                                                                                                                                                                                            str: "salary",
                                                                                                                                                                                            start: 561,
                                                                                                                                                                                            end: 567,
                                                                                                                                                                                        },
                                                                                                                                                                                        inner: [
                                                                                                                                                                                            Pair {
                                                                                                                                                                                                rule: ident,
                                                                                                                                                                                                span: Span {
                                                                                                                                                                                                    str: "salary",
                                                                                                                                                                                                    start: 561,
                                                                                                                                                                                                    end: 567,
                                                                                                                                                                                                },
                                                                                                                                                                                                inner: [],
                                                                                                                                                                                            },
                                                                                                                                                                                        ],
                                                                                                                                                                                    },
                                                                                                                                                                                ],
                                                                                                                                                                            },
                                                                                                                                                                        ],
                                                                                                                                                                    },
                                                                                                                                                                ],
                                                                                                                                                            },
                                                                                                                                                        ],
                                                                                                                                                    },
                                                                                                                                                ],
                                                                                                                                            },
                                                                                                                                        ],
                                                                                                                                    },
                                                                                                                                    Pair {
                                                                                                                                        rule: named_expr_call,
                                                                                                                                        span: Span {
                                                                                                                                            str: "average gross_salary",
                                                                                                                                            start: 577,
                                                                                                                                            end: 597,
                                                                                                                                        },
                                                                                                                                        inner: [
                                                                                                                                            Pair {
                                                                                                                                                rule: func_call,
                                                                                                                                                span: Span {
                                                                                                                                                    str: "average gross_salary",
                                                                                                                                                    start: 577,
                                                                                                                                                    end: 597,
                                                                                                                                                },
                                                                                                                                                inner: [
                                                                                                                                                    Pair {
                                                                                                                                                        rule: ident,
                                                                                                                                                        span: Span {
                                                                                                                                                            str: "average",
                                                                                                                                                            start: 577,
                                                                                                                                                            end: 584,
                                                                                                                                                        },
                                                                                                                                                        inner: [],
                                                                                                                                                    },
                                                                                                                                                    Pair {
                                                                                                                                                        rule: named_expr,
                                                                                                                                                        span: Span {
                                                                                                                                                            str: "gross_salary",
                                                                                                                                                            start: 585,
                                                                                                                                                            end: 597,
                                                                                                                                                        },
                                                                                                                                                        inner: [
                                                                                                                                                            Pair {
                                                                                                                                                                rule: expr,
                                                                                                                                                                span: Span {
                                                                                                                                                                    str: "gross_salary",
                                                                                                                                                                    start: 585,
                                                                                                                                                                    end: 597,
                                                                                                                                                                },
                                                                                                                                                                inner: [
                                                                                                                                                                    Pair {
                                                                                                                                                                        rule: expr_compare,
                                                                                                                                                                        span: Span {
                                                                                                                                                                            str: "gross_salary",
                                                                                                                                                                            start: 585,
                                                                                                                                                                            end: 597,
                                                                                                                                                                        },
                                                                                                                                                                        inner: [
                                                                                                                                                                            Pair {
                                                                                                                                                                                rule: expr_add,
                                                                                                                                                                                span: Span {
                                                                                                                                                                                    str: "gross_salary",
                                                                                                                                                                                    start: 585,
                                                                                                                                                                                    end: 597,
                                                                                                                                                                                },
                                                                                                                                                                                inner: [
                                                                                                                                                                                    Pair {
                                                                                                                                                                                        rule: expr_mul,
                                                                                                                                                                                        span: Span {
                                                                                                                                                                                            str: "gross_salary",
                                                                                                                                                                                            start: 585,
                                                                                                                                                                                            end: 597,
                                                                                                                                                                                        },
                                                                                                                                                                                        inner: [
                                                                                                                                                                                            Pair {
                                                                                                                                                                                                rule: ident,
                                                                                                                                                                                                span: Span {
                                                                                                                                                                                                    str: "gross_salary",
                                                                                                                                                                                                    start: 585,
                                                                                                                                                                                                    end: 597,
                                                                                                                                                                                                },
                                                                                                                                                                                                inner: [],
                                                                                                                                                                                            },
                                                                                                                                                                                        ],
                                                                                                                                                                                    },
                                                                                                                                                                                ],
                                                                                                                                                                            },
                                                                                                                                                                        ],
                                                                                                                                                                    },
                                                                                                                                                                ],
                                                                                                                                                            },
                                                                                                                                                        ],
                                                                                                                                                    },
                                                                                                                                                ],
                                                                                                                                            },
                                                                                                                                        ],
                                                                                                                                    },
                                                                                                                                    Pair {
                                                                                                                                        rule: named_expr_call,
                                                                                                                                        span: Span {
                                                                                                                                            str: "sum     gross_salary",
                                                                                                                                            start: 607,
                                                                                                                                            end: 627,
                                                                                                                                        },
                                                                                                                                        inner: [
                                                                                                                                            Pair {
                                                                                                                                                rule: func_call,
                                                                                                                                                span: Span {
                                                                                                                                                    str: "sum     gross_salary",
                                                                                                                                                    start: 607,
                                                                                                                                                    end: 627,
                                                                                                                                                },
                                                                                                                                                inner: [
                                                                                                                                                    Pair {
                                                                                                                                                        rule: ident,
                                                                                                                                                        span: Span {
                                                                                                                                                            str: "sum",
                                                                                                                                                            start: 607,
                                                                                                                                                            end: 610,
                                                                                                                                                        },
                                                                                                                                                        inner: [],
                                                                                                                                                    },
                                                                                                                                                    Pair {
                                                                                                                                                        rule: named_expr,
                                                                                                                                                        span: Span {
                                                                                                                                                            str: "gross_salary",
                                                                                                                                                            start: 615,
                                                                                                                                                            end: 627,
                                                                                                                                                        },
                                                                                                                                                        inner: [
                                                                                                                                                            Pair {
                                                                                                                                                                rule: expr,
                                                                                                                                                                span: Span {
                                                                                                                                                                    str: "gross_salary",
                                                                                                                                                                    start: 615,
                                                                                                                                                                    end: 627,
                                                                                                                                                                },
                                                                                                                                                                inner: [
                                                                                                                                                                    Pair {
                                                                                                                                                                        rule: expr_compare,
                                                                                                                                                                        span: Span {
                                                                                                                                                                            str: "gross_salary",
                                                                                                                                                                            start: 615,
                                                                                                                                                                            end: 627,
                                                                                                                                                                        },
                                                                                                                                                                        inner: [
                                                                                                                                                                            Pair {
                                                                                                                                                                                rule: expr_add,
                                                                                                                                                                                span: Span {
                                                                                                                                                                                    str: "gross_salary",
                                                                                                                                                                                    start: 615,
                                                                                                                                                                                    end: 627,
                                                                                                                                                                                },
                                                                                                                                                                                inner: [
                                                                                                                                                                                    Pair {
                                                                                                                                                                                        rule: expr_mul,
                                                                                                                                                                                        span: Span {
                                                                                                                                                                                            str: "gross_salary",
                                                                                                                                                                                            start: 615,
                                                                                                                                                                                            end: 627,
                                                                                                                                                                                        },
                                                                                                                                                                                        inner: [
                                                                                                                                                                                            Pair {
                                                                                                                                                                                                rule: ident,
                                                                                                                                                                                                span: Span {
                                                                                                                                                                                                    str: "gross_salary",
                                                                                                                                                                                                    start: 615,
                                                                                                                                                                                                    end: 627,
                                                                                                                                                                                                },
                                                                                                                                                                                                inner: [],
                                                                                                                                                                                            },
                                                                                                                                                                                        ],
                                                                                                                                                                                    },
                                                                                                                                                                                ],
                                                                                                                                                                            },
                                                                                                                                                                        ],
                                                                                                                                                                    },
                                                                                                                                                                ],
                                                                                                                                                            },
                                                                                                                                                        ],
                                                                                                                                                    },
                                                                                                                                                ],
                                                                                                                                            },
                                                                                                                                        ],
                                                                                                                                    },
                                                                                                                                    Pair {
                                                                                                                                        rule: named_expr_call,
                                                                                                                                        span: Span {
                                                                                                                                            str: "average gross_cost",
                                                                                                                                            start: 637,
                                                                                                                                            end: 655,
                                                                                                                                        },
                                                                                                                                        inner: [
                                                                                                                                            Pair {
                                                                                                                                                rule: func_call,
                                                                                                                                                span: Span {
                                                                                                                                                    str: "average gross_cost",
                                                                                                                                                    start: 637,
                                                                                                                                                    end: 655,
                                                                                                                                                },
                                                                                                                                                inner: [
                                                                                                                                                    Pair {
                                                                                                                                                        rule: ident,
                                                                                                                                                        span: Span {
                                                                                                                                                            str: "average",
                                                                                                                                                            start: 637,
                                                                                                                                                            end: 644,
                                                                                                                                                        },
                                                                                                                                                        inner: [],
                                                                                                                                                    },
                                                                                                                                                    Pair {
                                                                                                                                                        rule: named_expr,
                                                                                                                                                        span: Span {
                                                                                                                                                            str: "gross_cost",
                                                                                                                                                            start: 645,
                                                                                                                                                            end: 655,
                                                                                                                                                        },
                                                                                                                                                        inner: [
                                                                                                                                                            Pair {
                                                                                                                                                                rule: expr,
                                                                                                                                                                span: Span {
                                                                                                                                                                    str: "gross_cost",
                                                                                                                                                                    start: 645,
                                                                                                                                                                    end: 655,
                                                                                                                                                                },
                                                                                                                                                                inner: [
                                                                                                                                                                    Pair {
                                                                                                                                                                        rule: expr_compare,
                                                                                                                                                                        span: Span {
                                                                                                                                                                            str: "gross_cost",
                                                                                                                                                                            start: 645,
                                                                                                                                                                            end: 655,
                                                                                                                                                                        },
                                                                                                                                                                        inner: [
                                                                                                                                                                            Pair {
                                                                                                                                                                                rule: expr_add,
                                                                                                                                                                                span: Span {
                                                                                                                                                                                    str: "gross_cost",
                                                                                                                                                                                    start: 645,
                                                                                                                                                                                    end: 655,
                                                                                                                                                                                },
                                                                                                                                                                                inner: [
                                                                                                                                                                                    Pair {
                                                                                                                                                                                        rule: expr_mul,
                                                                                                                                                                                        span: Span {
                                                                                                                                                                                            str: "gross_cost",
                                                                                                                                                                                            start: 645,
                                                                                                                                                                                            end: 655,
                                                                                                                                                                                        },
                                                                                                                                                                                        inner: [
                                                                                                                                                                                            Pair {
                                                                                                                                                                                                rule: ident,
                                                                                                                                                                                                span: Span {
                                                                                                                                                                                                    str: "gross_cost",
                                                                                                                                                                                                    start: 645,
                                                                                                                                                                                                    end: 655,
                                                                                                                                                                                                },
                                                                                                                                                                                                inner: [],
                                                                                                                                                                                            },
                                                                                                                                                                                        ],
                                                                                                                                                                                    },
                                                                                                                                                                                ],
                                                                                                                                                                            },
                                                                                                                                                                        ],
                                                                                                                                                                    },
                                                                                                                                                                ],
                                                                                                                                                            },
                                                                                                                                                        ],
                                                                                                                                                    },
                                                                                                                                                ],
                                                                                                                                            },
                                                                                                                                        ],
                                                                                                                                    },
                                                                                                                                    Pair {
                                                                                                                                        rule: named_expr_call,
                                                                                                                                        span: Span {
                                                                                                                                            str: "sum_gross_cost: sum gross_cost",
                                                                                                                                            start: 665,
                                                                                                                                            end: 695,
                                                                                                                                        },
                                                                                                                                        inner: [
                                                                                                                                            Pair {
                                                                                                                                                rule: ident,
                                                                                                                                                span: Span {
                                                                                                                                                    str: "sum_gross_cost",
                                                                                                                                                    start: 665,
                                                                                                                                                    end: 679,
                                                                                                                                                },
                                                                                                                                                inner: [],
                                                                                                                                            },
                                                                                                                                            Pair {
                                                                                                                                                rule: func_call,
                                                                                                                                                span: Span {
                                                                                                                                                    str: "sum gross_cost",
                                                                                                                                                    start: 681,
                                                                                                                                                    end: 695,
                                                                                                                                                },
                                                                                                                                                inner: [
                                                                                                                                                    Pair {
                                                                                                                                                        rule: ident,
                                                                                                                                                        span: Span {
                                                                                                                                                            str: "sum",
                                                                                                                                                            start: 681,
                                                                                                                                                            end: 684,
                                                                                                                                                        },
                                                                                                                                                        inner: [],
                                                                                                                                                    },
                                                                                                                                                    Pair {
                                                                                                                                                        rule: named_expr,
                                                                                                                                                        span: Span {
                                                                                                                                                            str: "gross_cost",
                                                                                                                                                            start: 685,
                                                                                                                                                            end: 695,
                                                                                                                                                        },
                                                                                                                                                        inner: [
                                                                                                                                                            Pair {
                                                                                                                                                                rule: expr,
                                                                                                                                                                span: Span {
                                                                                                                                                                    str: "gross_cost",
                                                                                                                                                                    start: 685,
                                                                                                                                                                    end: 695,
                                                                                                                                                                },
                                                                                                                                                                inner: [
                                                                                                                                                                    Pair {
                                                                                                                                                                        rule: expr_compare,
                                                                                                                                                                        span: Span {
                                                                                                                                                                            str: "gross_cost",
                                                                                                                                                                            start: 685,
                                                                                                                                                                            end: 695,
                                                                                                                                                                        },
                                                                                                                                                                        inner: [
                                                                                                                                                                            Pair {
                                                                                                                                                                                rule: expr_add,
                                                                                                                                                                                span: Span {
                                                                                                                                                                                    str: "gross_cost",
                                                                                                                                                                                    start: 685,
                                                                                                                                                                                    end: 695,
                                                                                                                                                                                },
                                                                                                                                                                                inner: [
                                                                                                                                                                                    Pair {
                                                                                                                                                                                        rule: expr_mul,
                                                                                                                                                                                        span: Span {
                                                                                                                                                                                            str: "gross_cost",
                                                                                                                                                                                            start: 685,
                                                                                                                                                                                            end: 695,
                                                                                                                                                                                        },
                                                                                                                                                                                        inner: [
                                                                                                                                                                                            Pair {
                                                                                                                                                                                                rule: ident,
                                                                                                                                                                                                span: Span {
                                                                                                                                                                                                    str: "gross_cost",
                                                                                                                                                                                                    start: 685,
                                                                                                                                                                                                    end: 695,
                                                                                                                                                                                                },
                                                                                                                                                                                                inner: [],
                                                                                                                                                                                            },
                                                                                                                                                                                        ],
                                                                                                                                                                                    },
                                                                                                                                                                                ],
                                                                                                                                                                            },
                                                                                                                                                                        ],
                                                                                                                                                                    },
                                                                                                                                                                ],
                                                                                                                                                            },
                                                                                                                                                        ],
                                                                                                                                                    },
                                                                                                                                                ],
                                                                                                                                            },
                                                                                                                                        ],
                                                                                                                                    },
                                                                                                                                    Pair {
                                                                                                                                        rule: named_expr_call,
                                                                                                                                        span: Span {
                                                                                                                                            str: "count: count",
                                                                                                                                            start: 705,
                                                                                                                                            end: 717,
                                                                                                                                        },
                                                                                                                                        inner: [
                                                                                                                                            Pair {
                                                                                                                                                rule: ident,
                                                                                                                                                span: Span {
                                                                                                                                                    str: "count",
                                                                                                                                                    start: 705,
                                                                                                                                                    end: 710,
                                                                                                                                                },
                                                                                                                                                inner: [],
                                                                                                                                            },
                                                                                                                                            Pair {
                                                                                                                                                rule: expr,
                                                                                                                                                span: Span {
                                                                                                                                                    str: "count",
                                                                                                                                                    start: 712,
                                                                                                                                                    end: 717,
                                                                                                                                                },
                                                                                                                                                inner: [
                                                                                                                                                    Pair {
                                                                                                                                                        rule: expr_compare,
                                                                                                                                                        span: Span {
                                                                                                                                                            str: "count",
                                                                                                                                                            start: 712,
                                                                                                                                                            end: 717,
                                                                                                                                                        },
                                                                                                                                                        inner: [
                                                                                                                                                            Pair {
                                                                                                                                                                rule: expr_add,
                                                                                                                                                                span: Span {
                                                                                                                                                                    str: "count",
                                                                                                                                                                    start: 712,
                                                                                                                                                                    end: 717,
                                                                                                                                                                },
                                                                                                                                                                inner: [
                                                                                                                                                                    Pair {
                                                                                                                                                                        rule: expr_mul,
                                                                                                                                                                        span: Span {
                                                                                                                                                                            str: "count",
                                                                                                                                                                            start: 712,
                                                                                                                                                                            end: 717,
                                                                                                                                                                        },
                                                                                                                                                                        inner: [
                                                                                                                                                                            Pair {
                                                                                                                                                                                rule: ident,
                                                                                                                                                                                span: Span {
                                                                                                                                                                                    str: "count",
                                                                                                                                                                                    start: 712,
                                                                                                                                                                                    end: 717,
                                                                                                                                                                                },
                                                                                                                                                                                inner: [],
                                                                                                                                                                            },
                                                                                                                                                                        ],
                                                                                                                                                                    },
                                                                                                                                                                ],
                                                                                                                                                            },
                                                                                                                                                        ],
                                                                                                                                                    },
                                                                                                                                                ],
                                                                                                                                            },
                                                                                                                                        ],
                                                                                                                                    },
                                                                                                                                ],
                                                                                                                            },
                                                                                                                        ],
                                                                                                                    },
                                                                                                                ],
                                                                                                            },
                                                                                                        ],
                                                                                                    },
                                                                                                ],
                                                                                            },
                                                                                        ],
                                                                                    },
                                                                                ],
                                                                            },
                                                                        ],
                                                                    },
                                                                ],
                                                            },
                                                        ],
                                                    },
                                                ],
                                            },
                                        ],
                                    },
                                ],
                            },
                        ],
                    },
                ],
            },
            Pair {
                rule: func_curry,
                span: Span {
                    str: "sort sum_gross_cost",
                    start: 727,
                    end: 746,
                },
                inner: [
                    Pair {
                        rule: ident,
                        span: Span {
                            str: "sort",
                            start: 727,
                            end: 731,
                        },
                        inner: [],
                    },
                    Pair {
                        rule: named_expr,
                        span: Span {
                            str: "sum_gross_cost",
                            start: 732,
                            end: 746,
                        },
                        inner: [
                            Pair {
                                rule: expr,
                                span: Span {
                                    str: "sum_gross_cost",
                                    start: 732,
                                    end: 746,
                                },
                                inner: [
                                    Pair {
                                        rule: expr_compare,
                                        span: Span {
                                            str: "sum_gross_cost",
                                            start: 732,
                                            end: 746,
                                        },
                                        inner: [
                                            Pair {
                                                rule: expr_add,
                                                span: Span {
                                                    str: "sum_gross_cost",
                                                    start: 732,
                                                    end: 746,
                                                },
                                                inner: [
                                                    Pair {
                                                        rule: expr_mul,
                                                        span: Span {
                                                            str: "sum_gross_cost",
                                                            start: 732,
                                                            end: 746,
                                                        },
                                                        inner: [
                                                            Pair {
                                                                rule: ident,
                                                                span: Span {
                                                                    str: "sum_gross_cost",
                                                                    start: 732,
                                                                    end: 746,
                                                                },
                                                                inner: [],
                                                            },
                                                        ],
                                                    },
                                                ],
                                            },
                                        ],
                                    },
                                ],
                            },
                        ],
                    },
                ],
            },
            Pair {
                rule: func_curry,
                span: Span {
                    str: "filter count > 200",
                    start: 747,
                    end: 765,
                },
                inner: [
                    Pair {
                        rule: ident,
                        span: Span {
                            str: "filter",
                            start: 747,
                            end: 753,
                        },
                        inner: [],
                    },
                    Pair {
                        rule: named_expr,
                        span: Span {
                            str: "count > 200",
                            start: 754,
                            end: 765,
                        },
                        inner: [
                            Pair {
                                rule: expr,
                                span: Span {
                                    str: "count > 200",
                                    start: 754,
                                    end: 765,
                                },
                                inner: [
                                    Pair {
                                        rule: expr_compare,
                                        span: Span {
                                            str: "count > 200",
                                            start: 754,
                                            end: 765,
                                        },
                                        inner: [
                                            Pair {
                                                rule: expr_add,
                                                span: Span {
                                                    str: "count ",
                                                    start: 754,
                                                    end: 760,
                                                },
                                                inner: [
                                                    Pair {
                                                        rule: expr_mul,
                                                        span: Span {
                                                            str: "count ",
                                                            start: 754,
                                                            end: 760,
                                                        },
                                                        inner: [
                                                            Pair {
                                                                rule: ident,
                                                                span: Span {
                                                                    str: "count",
                                                                    start: 754,
                                                                    end: 759,
                                                                },
                                                                inner: [],
                                                            },
                                                        ],
                                                    },
                                                ],
                                            },
                                            Pair {
                                                rule: operator_compare,
                                                span: Span {
                                                    str: ">",
                                                    start: 760,
                                                    end: 761,
                                                },
                                                inner: [],
                                            },
                                            Pair {
                                                rule: expr_add,
                                                span: Span {
                                                    str: "200",
                                                    start: 762,
                                                    end: 765,
                                                },
                                                inner: [
                                                    Pair {
                                                        rule: expr_mul,
                                                        span: Span {
                                                            str: "200",
                                                            start: 762,
                                                            end: 765,
                                                        },
                                                        inner: [
                                                            Pair {
                                                                rule: number,
                                                                span: Span {
                                                                    str: "200",
                                                                    start: 762,
                                                                    end: 765,
                                                                },
                                                                inner: [],
                                                            },
                                                        ],
                                                    },
                                                ],
                                            },
                                        ],
                                    },
                                ],
                            },
                        ],
                    },
                ],
            },
            Pair {
                rule: func_curry,
                span: Span {
                    str: "take 20",
                    start: 766,
                    end: 773,
                },
                inner: [
                    Pair {
                        rule: ident,
                        span: Span {
                            str: "take",
                            start: 766,
                            end: 770,
                        },
                        inner: [],
                    },
                    Pair {
                        rule: named_expr,
                        span: Span {
                            str: "20",
                            start: 771,
                            end: 773,
                        },
                        inner: [
                            Pair {
                                rule: expr,
                                span: Span {
                                    str: "20",
                                    start: 771,
                                    end: 773,
                                },
                                inner: [
                                    Pair {
                                        rule: expr_compare,
                                        span: Span {
                                            str: "20",
                                            start: 771,
                                            end: 773,
                                        },
                                        inner: [
                                            Pair {
                                                rule: expr_add,
                                                span: Span {
                                                    str: "20",
                                                    start: 771,
                                                    end: 773,
                                                },
                                                inner: [
                                                    Pair {
                                                        rule: expr_mul,
                                                        span: Span {
                                                            str: "20",
                                                            start: 771,
                                                            end: 773,
                                                        },
                                                        inner: [
                                                            Pair {
                                                                rule: number,
                                                                span: Span {
                                                                    str: "20",
                                                                    start: 771,
                                                                    end: 773,
                                                                },
                                                                inner: [],
                                                            },
                                                        ],
                                                    },
                                                ],
                                            },
                                        ],
                                    },
                                ],
                            },
                        ],
                    },
                ],
            },
        ],
    },
]<|MERGE_RESOLUTION|>--- conflicted
+++ resolved
@@ -1,10 +1,6 @@
 ---
 source: prql-compiler/src/parser.rs
-<<<<<<< HEAD
 expression: "parse_tree_of_str(r#\"\nfrom employees\nfilter country = \"USA\"                           # Each line transforms the previous result.\nderive [                                         # This adds columns / variables.\n  gross_salary: salary + payroll_tax,\n  gross_cost  : gross_salary + benefits_cost    # Variables can use other variables.\n]\nfilter gross_cost > 0\ngroup [title, country] (\n    aggregate [                                  # `by` are the columns to group by.\n        average salary,                          # These are aggregation calcs run on each group.\n        sum     salary,\n        average gross_salary,\n        sum     gross_salary,\n        average gross_cost,\n        sum_gross_cost: sum gross_cost,\n        count: count,\n    ]\n)\nsort sum_gross_cost\nfilter count > 200\ntake 20\n    \"#.trim(),\n                  Rule::pipeline)?"
-=======
-expression: "parse_tree_of_str(r#\"\nfrom employees\nfilter country = \"USA\"                           # Each line transforms the previous result.\nderive [                                         # This adds columns / variables.\n  gross_salary: salary + payroll_tax,\n  gross_cost  : gross_salary + benefits_cost    # Variables can use other variables.\n]\nfilter gross_cost > 0\naggregate by:[title, country] [                  # `by` are the columns to group by.\n    average salary,                              # These are aggregation calcs run on each group.\n    sum     salary,\n    average gross_salary,\n    sum     gross_salary,\n    average gross_cost,\n    sum_gross_cost: sum gross_cost,\n    count: count,\n]\nsort sum_gross_cost\nfilter count > 200\ntake 20\n    \"#.trim(),\n        Rule::pipeline)?"
->>>>>>> c1aec81c
 ---
 [
     Pair {
@@ -135,7 +131,6 @@
                                         },
                                         inner: [
                                             Pair {
-<<<<<<< HEAD
                                                 rule: expr_add,
                                                 span: Span {
                                                     str: "country ",
@@ -166,9 +161,6 @@
                                             },
                                             Pair {
                                                 rule: operator_compare,
-=======
-                                                rule: string_inner,
->>>>>>> c1aec81c
                                                 span: Span {
                                                     str: "=",
                                                     start: 30,
@@ -201,7 +193,7 @@
                                                                 },
                                                                 inner: [
                                                                     Pair {
-                                                                        rule: string,
+                                                                        rule: string_inner,
                                                                         span: Span {
                                                                             str: "USA",
                                                                             start: 33,
