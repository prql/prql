--- conflicted
+++ resolved
@@ -45,11 +45,7 @@
                                 },
                                 inner: [
                                     Pair {
-<<<<<<< HEAD
                                         rule: expr_compare,
-=======
-                                        rule: string_inner,
->>>>>>> c1aec81c
                                         span: Span {
                                             str: "country = \"USA\"",
                                             start: 11,
@@ -119,7 +115,7 @@
                                                                 },
                                                                 inner: [
                                                                     Pair {
-                                                                        rule: string,
+                                                                        rule: string_inner,
                                                                         span: Span {
                                                                             str: "USA",
                                                                             start: 22,
