---
source: prql-compiler/src/parser.rs
expression: "parse_tree_of_str(\"[a, b, c,]\", Rule::list)?"
---
[
    Pair {
        rule: list,
        span: Span {
            str: "[a, b, c,]",
            start: 0,
            end: 10,
        },
        inner: [
            Pair {
                rule: expr_call,
                span: Span {
                    str: "a",
                    start: 1,
                    end: 2,
                },
                inner: [
                    Pair {
<<<<<<< HEAD
                        rule: expr,
=======
                        rule: ident,
>>>>>>> 04418aac
                        span: Span {
                            str: "a",
                            start: 1,
                            end: 2,
                        },
<<<<<<< HEAD
                        inner: [
                            Pair {
                                rule: expr_compare,
                                span: Span {
                                    str: "a",
                                    start: 1,
                                    end: 2,
                                },
                                inner: [
                                    Pair {
                                        rule: expr_add,
                                        span: Span {
                                            str: "a",
                                            start: 1,
                                            end: 2,
                                        },
                                        inner: [
                                            Pair {
                                                rule: expr_mul,
                                                span: Span {
                                                    str: "a",
                                                    start: 1,
                                                    end: 2,
                                                },
                                                inner: [
                                                    Pair {
                                                        rule: ident,
                                                        span: Span {
                                                            str: "a",
                                                            start: 1,
                                                            end: 2,
                                                        },
                                                        inner: [],
                                                    },
                                                ],
                                            },
                                        ],
                                    },
                                ],
                            },
                        ],
=======
                        inner: [],
>>>>>>> 04418aac
                    },
                ],
            },
            Pair {
                rule: expr_call,
                span: Span {
                    str: "b",
                    start: 4,
                    end: 5,
                },
                inner: [
                    Pair {
<<<<<<< HEAD
                        rule: expr,
=======
                        rule: ident,
>>>>>>> 04418aac
                        span: Span {
                            str: "b",
                            start: 4,
                            end: 5,
                        },
<<<<<<< HEAD
                        inner: [
                            Pair {
                                rule: expr_compare,
                                span: Span {
                                    str: "b",
                                    start: 4,
                                    end: 5,
                                },
                                inner: [
                                    Pair {
                                        rule: expr_add,
                                        span: Span {
                                            str: "b",
                                            start: 4,
                                            end: 5,
                                        },
                                        inner: [
                                            Pair {
                                                rule: expr_mul,
                                                span: Span {
                                                    str: "b",
                                                    start: 4,
                                                    end: 5,
                                                },
                                                inner: [
                                                    Pair {
                                                        rule: ident,
                                                        span: Span {
                                                            str: "b",
                                                            start: 4,
                                                            end: 5,
                                                        },
                                                        inner: [],
                                                    },
                                                ],
                                            },
                                        ],
                                    },
                                ],
                            },
                        ],
=======
                        inner: [],
>>>>>>> 04418aac
                    },
                ],
            },
            Pair {
                rule: expr_call,
                span: Span {
                    str: "c",
                    start: 7,
                    end: 8,
                },
                inner: [
                    Pair {
<<<<<<< HEAD
                        rule: expr,
=======
                        rule: ident,
>>>>>>> 04418aac
                        span: Span {
                            str: "c",
                            start: 7,
                            end: 8,
                        },
<<<<<<< HEAD
                        inner: [
                            Pair {
                                rule: expr_compare,
                                span: Span {
                                    str: "c",
                                    start: 7,
                                    end: 8,
                                },
                                inner: [
                                    Pair {
                                        rule: expr_add,
                                        span: Span {
                                            str: "c",
                                            start: 7,
                                            end: 8,
                                        },
                                        inner: [
                                            Pair {
                                                rule: expr_mul,
                                                span: Span {
                                                    str: "c",
                                                    start: 7,
                                                    end: 8,
                                                },
                                                inner: [
                                                    Pair {
                                                        rule: ident,
                                                        span: Span {
                                                            str: "c",
                                                            start: 7,
                                                            end: 8,
                                                        },
                                                        inner: [],
                                                    },
                                                ],
                                            },
                                        ],
                                    },
                                ],
                            },
                        ],
=======
                        inner: [],
>>>>>>> 04418aac
                    },
                ],
            },
        ],
    },
]<|MERGE_RESOLUTION|>--- conflicted
+++ resolved
@@ -20,61 +20,23 @@
                 },
                 inner: [
                     Pair {
-<<<<<<< HEAD
                         rule: expr,
-=======
-                        rule: ident,
->>>>>>> 04418aac
                         span: Span {
                             str: "a",
                             start: 1,
                             end: 2,
                         },
-<<<<<<< HEAD
                         inner: [
                             Pair {
-                                rule: expr_compare,
+                                rule: ident,
                                 span: Span {
                                     str: "a",
                                     start: 1,
                                     end: 2,
                                 },
-                                inner: [
-                                    Pair {
-                                        rule: expr_add,
-                                        span: Span {
-                                            str: "a",
-                                            start: 1,
-                                            end: 2,
-                                        },
-                                        inner: [
-                                            Pair {
-                                                rule: expr_mul,
-                                                span: Span {
-                                                    str: "a",
-                                                    start: 1,
-                                                    end: 2,
-                                                },
-                                                inner: [
-                                                    Pair {
-                                                        rule: ident,
-                                                        span: Span {
-                                                            str: "a",
-                                                            start: 1,
-                                                            end: 2,
-                                                        },
-                                                        inner: [],
-                                                    },
-                                                ],
-                                            },
-                                        ],
-                                    },
-                                ],
+                                inner: [],
                             },
                         ],
-=======
-                        inner: [],
->>>>>>> 04418aac
                     },
                 ],
             },
@@ -87,61 +49,23 @@
                 },
                 inner: [
                     Pair {
-<<<<<<< HEAD
                         rule: expr,
-=======
-                        rule: ident,
->>>>>>> 04418aac
                         span: Span {
                             str: "b",
                             start: 4,
                             end: 5,
                         },
-<<<<<<< HEAD
                         inner: [
                             Pair {
-                                rule: expr_compare,
+                                rule: ident,
                                 span: Span {
                                     str: "b",
                                     start: 4,
                                     end: 5,
                                 },
-                                inner: [
-                                    Pair {
-                                        rule: expr_add,
-                                        span: Span {
-                                            str: "b",
-                                            start: 4,
-                                            end: 5,
-                                        },
-                                        inner: [
-                                            Pair {
-                                                rule: expr_mul,
-                                                span: Span {
-                                                    str: "b",
-                                                    start: 4,
-                                                    end: 5,
-                                                },
-                                                inner: [
-                                                    Pair {
-                                                        rule: ident,
-                                                        span: Span {
-                                                            str: "b",
-                                                            start: 4,
-                                                            end: 5,
-                                                        },
-                                                        inner: [],
-                                                    },
-                                                ],
-                                            },
-                                        ],
-                                    },
-                                ],
+                                inner: [],
                             },
                         ],
-=======
-                        inner: [],
->>>>>>> 04418aac
                     },
                 ],
             },
@@ -154,61 +78,23 @@
                 },
                 inner: [
                     Pair {
-<<<<<<< HEAD
                         rule: expr,
-=======
-                        rule: ident,
->>>>>>> 04418aac
                         span: Span {
                             str: "c",
                             start: 7,
                             end: 8,
                         },
-<<<<<<< HEAD
                         inner: [
                             Pair {
-                                rule: expr_compare,
+                                rule: ident,
                                 span: Span {
                                     str: "c",
                                     start: 7,
                                     end: 8,
                                 },
-                                inner: [
-                                    Pair {
-                                        rule: expr_add,
-                                        span: Span {
-                                            str: "c",
-                                            start: 7,
-                                            end: 8,
-                                        },
-                                        inner: [
-                                            Pair {
-                                                rule: expr_mul,
-                                                span: Span {
-                                                    str: "c",
-                                                    start: 7,
-                                                    end: 8,
-                                                },
-                                                inner: [
-                                                    Pair {
-                                                        rule: ident,
-                                                        span: Span {
-                                                            str: "c",
-                                                            start: 7,
-                                                            end: 8,
-                                                        },
-                                                        inner: [],
-                                                    },
-                                                ],
-                                            },
-                                        ],
-                                    },
-                                ],
+                                inner: [],
                             },
                         ],
-=======
-                        inner: [],
->>>>>>> 04418aac
                     },
                 ],
             },
