--- conflicted
+++ resolved
@@ -94,7 +94,7 @@
                         },
                         inner: [
                             Pair {
-                                rule: expr,
+                                rule: expr_call,
                                 span: Span {
                                     str: "id==employee_id",
                                     start: 24,
@@ -102,143 +102,41 @@
                                 },
                                 inner: [
                                     Pair {
-                                        rule: ident,
+                                        rule: expr,
                                         span: Span {
-                                            str: "id",
+                                            str: "id==employee_id",
                                             start: 24,
-                                            end: 26,
-                                        },
-                                        inner: [],
-                                    },
-                                    Pair {
-                                        rule: operator_compare,
-                                        span: Span {
-                                            str: "==",
-                                            start: 26,
-                                            end: 28,
-                                        },
-                                        inner: [],
-                                    },
-                                    Pair {
-                                        rule: ident,
-                                        span: Span {
-                                            str: "employee_id",
-                                            start: 28,
                                             end: 39,
                                         },
-<<<<<<< HEAD
                                         inner: [
                                             Pair {
-                                                rule: list,
+                                                rule: ident,
                                                 span: Span {
-                                                    str: "[id==employee_id]",
-                                                    start: 23,
-                                                    end: 40,
+                                                    str: "id",
+                                                    start: 24,
+                                                    end: 26,
                                                 },
-                                                inner: [
-                                                    Pair {
-                                                        rule: expr_call,
-                                                        span: Span {
-                                                            str: "id==employee_id",
-                                                            start: 24,
-                                                            end: 39,
-                                                        },
-                                                        inner: [
-                                                            Pair {
-                                                                rule: expr,
-                                                                span: Span {
-                                                                    str: "id==employee_id",
-                                                                    start: 24,
-                                                                    end: 39,
-                                                                },
-                                                                inner: [
-                                                                    Pair {
-                                                                        rule: expr_compare,
-                                                                        span: Span {
-                                                                            str: "id==employee_id",
-                                                                            start: 24,
-                                                                            end: 39,
-                                                                        },
-                                                                        inner: [
-                                                                            Pair {
-                                                                                rule: expr_add,
-                                                                                span: Span {
-                                                                                    str: "id",
-                                                                                    start: 24,
-                                                                                    end: 26,
-                                                                                },
-                                                                                inner: [
-                                                                                    Pair {
-                                                                                        rule: expr_mul,
-                                                                                        span: Span {
-                                                                                            str: "id",
-                                                                                            start: 24,
-                                                                                            end: 26,
-                                                                                        },
-                                                                                        inner: [
-                                                                                            Pair {
-                                                                                                rule: ident,
-                                                                                                span: Span {
-                                                                                                    str: "id",
-                                                                                                    start: 24,
-                                                                                                    end: 26,
-                                                                                                },
-                                                                                                inner: [],
-                                                                                            },
-                                                                                        ],
-                                                                                    },
-                                                                                ],
-                                                                            },
-                                                                            Pair {
-                                                                                rule: operator_compare,
-                                                                                span: Span {
-                                                                                    str: "==",
-                                                                                    start: 26,
-                                                                                    end: 28,
-                                                                                },
-                                                                                inner: [],
-                                                                            },
-                                                                            Pair {
-                                                                                rule: expr_add,
-                                                                                span: Span {
-                                                                                    str: "employee_id",
-                                                                                    start: 28,
-                                                                                    end: 39,
-                                                                                },
-                                                                                inner: [
-                                                                                    Pair {
-                                                                                        rule: expr_mul,
-                                                                                        span: Span {
-                                                                                            str: "employee_id",
-                                                                                            start: 28,
-                                                                                            end: 39,
-                                                                                        },
-                                                                                        inner: [
-                                                                                            Pair {
-                                                                                                rule: ident,
-                                                                                                span: Span {
-                                                                                                    str: "employee_id",
-                                                                                                    start: 28,
-                                                                                                    end: 39,
-                                                                                                },
-                                                                                                inner: [],
-                                                                                            },
-                                                                                        ],
-                                                                                    },
-                                                                                ],
-                                                                            },
-                                                                        ],
-                                                                    },
-                                                                ],
-                                                            },
-                                                        ],
-                                                    },
-                                                ],
+                                                inner: [],
+                                            },
+                                            Pair {
+                                                rule: operator_compare,
+                                                span: Span {
+                                                    str: "==",
+                                                    start: 26,
+                                                    end: 28,
+                                                },
+                                                inner: [],
+                                            },
+                                            Pair {
+                                                rule: ident,
+                                                span: Span {
+                                                    str: "employee_id",
+                                                    start: 28,
+                                                    end: 39,
+                                                },
+                                                inner: [],
                                             },
                                         ],
-=======
-                                        inner: [],
->>>>>>> 04418aac
                                     },
                                 ],
                             },
