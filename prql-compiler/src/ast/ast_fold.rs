--- conflicted
+++ resolved
@@ -118,7 +118,7 @@
             group: fold.fold_nodes(window.group)?,
             sort: fold.fold_column_sorts(window.sort)?,
         }),
-<<<<<<< HEAD
+        Item::Type(t) => Item::Type(fold.fold_type(t)?),
         // None of these capture variables, so we don't need to replace
         // them.
         Item::String(_)
@@ -127,9 +127,6 @@
         | Item::Date(_)
         | Item::Time(_)
         | Item::Timestamp(_) => item,
-=======
-        Item::Type(t) => Item::Type(fold.fold_type(t)?),
->>>>>>> ef7be502
     })
 }
 
