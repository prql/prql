--- conflicted
+++ resolved
@@ -1,7 +1,6 @@
 # Summary
 
 - [Introduction](./introduction.md)
-<<<<<<< HEAD
 - [Queries](./queries/README.md)
   - [Pipelines](./queries/pipelines.md)
 - [Verbs](./verbs.md)
@@ -18,9 +17,7 @@
   - [Regex]()
   - [S-Strings](s-strings.md)
 
-=======
 - [Transforms](./transforms.md)
->>>>>>> a1dbfd24
 - [Syntax](./syntax.md)
 - [Functions](./functions.md)
 - [Stdlib](./stdlib.md)
