--- conflicted
+++ resolved
@@ -28,16 +28,12 @@
 
 #[test]
 fn run_examples() -> Result<()> {
-<<<<<<< HEAD
-    // write_reference_examples()?;
-=======
     // TODO: This doesn't delete old prql files — probably we should delete them
     // all first?
     //
     // TODO: In CI this could pass by replacing files that are wrong in the
     // repo; instead we could check if there are any diffs after this has run?
-    write_reference_examples()?;
->>>>>>> 3fb8f9b9
+    // write_reference_examples()?;
     run_reference_examples()?;
 
     Ok(())
