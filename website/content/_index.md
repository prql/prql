--- conflicted
+++ resolved
@@ -193,11 +193,7 @@
       link: "https://pyprql.readthedocs.io/en/latest/magic_readme.html"
       text: |
         PyPrql has a magic extension, which executes a PRQL cell against a database.
-<<<<<<< HEAD
-        It can also set up an in-memory DuckDB instance, populated with pandas DataFrames.
-=======
-        It can also set up an in-memory DuckDB instance, populated with a pandas dataframe.
->>>>>>> 81695070
+        It can also set up an in-memory DuckDB instance, populated with a pandas DataFrame.
 
     - label: Visual Studio Code
       link: https://marketplace.visualstudio.com/items?itemName=prql.prql
